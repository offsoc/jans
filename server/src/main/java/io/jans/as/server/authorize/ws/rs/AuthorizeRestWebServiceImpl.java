/*
 * Janssen Project software is available under the Apache License (2004). See http://www.apache.org/licenses/ for full text.
 *
 * Copyright (c) 2020, Janssen Project
 */

package io.jans.as.server.authorize.ws.rs;

import com.google.common.collect.Lists;
import com.google.common.collect.Maps;
import io.jans.as.common.model.common.User;
import io.jans.as.common.model.registration.Client;
import io.jans.as.common.util.RedirectUri;
import io.jans.as.model.authorize.AuthorizeErrorResponseType;
import io.jans.as.model.authorize.AuthorizeRequestParam;
import io.jans.as.model.authorize.AuthorizeResponseParam;
import io.jans.as.model.common.*;
import io.jans.as.model.config.WebKeysConfiguration;
import io.jans.as.model.configuration.AppConfiguration;
import io.jans.as.model.crypto.AbstractCryptoProvider;
import io.jans.as.model.crypto.binding.TokenBindingMessage;
import io.jans.as.model.crypto.encryption.BlockEncryptionAlgorithm;
import io.jans.as.model.crypto.encryption.KeyEncryptionAlgorithm;
import io.jans.as.model.crypto.signature.SignatureAlgorithm;
import io.jans.as.model.error.ErrorResponseFactory;
import io.jans.as.model.jwk.Algorithm;
import io.jans.as.model.jwk.JSONWebKeySet;
import io.jans.as.model.jwk.Use;
import io.jans.as.model.jwt.JwtClaimName;
import io.jans.as.model.token.JsonWebResponse;
import io.jans.as.model.util.JwtUtil;
import io.jans.as.model.util.Util;
import io.jans.as.persistence.model.Par;
import io.jans.as.server.audit.ApplicationAuditLogger;
import io.jans.as.server.ciba.CIBAPingCallbackService;
import io.jans.as.server.ciba.CIBAPushTokenDeliveryService;
import io.jans.as.server.model.audit.Action;
import io.jans.as.server.model.audit.OAuth2AuditLog;
import io.jans.as.server.model.authorize.*;
import io.jans.as.server.model.common.*;
import io.jans.as.server.model.config.ConfigurationFactory;
import io.jans.as.server.model.config.Constants;
import io.jans.as.server.model.exception.AcrChangedException;
import io.jans.as.server.model.exception.InvalidSessionStateException;
import io.jans.as.server.model.ldap.ClientAuthorization;
import io.jans.as.server.model.token.JwrService;
import io.jans.as.server.par.ws.rs.ParService;
import io.jans.as.server.security.Identity;
import io.jans.as.server.service.*;
import io.jans.as.server.service.ciba.CibaRequestService;
import io.jans.as.server.service.external.ExternalPostAuthnService;
import io.jans.as.server.service.external.ExternalUpdateTokenService;
import io.jans.as.server.service.external.context.ExternalPostAuthnContext;
import io.jans.as.server.service.external.context.ExternalUpdateTokenContext;
import io.jans.as.server.service.external.session.SessionEvent;
import io.jans.as.server.service.external.session.SessionEventType;
import io.jans.as.server.util.QueryStringDecoder;
import io.jans.as.server.util.RedirectUtil;
import io.jans.as.server.util.ServerUtil;
import io.jans.orm.exception.EntryPersistenceException;
import io.jans.util.StringHelper;
import org.apache.commons.collections.CollectionUtils;
import org.apache.commons.lang.ArrayUtils;
import org.apache.commons.lang.StringUtils;
import org.json.JSONObject;
import org.slf4j.Logger;

import javax.inject.Inject;
import javax.servlet.http.HttpServletRequest;
import javax.servlet.http.HttpServletResponse;
import javax.ws.rs.HttpMethod;
import javax.ws.rs.Path;
import javax.ws.rs.WebApplicationException;
import javax.ws.rs.core.Context;
import javax.ws.rs.core.MediaType;
import javax.ws.rs.core.Response;
import javax.ws.rs.core.Response.ResponseBuilder;
import javax.ws.rs.core.SecurityContext;
import java.net.URI;
import java.nio.charset.StandardCharsets;
import java.util.*;
import java.util.Map.Entry;
import java.util.function.Function;

import static io.jans.as.model.util.StringUtils.implode;
import static io.jans.as.server.util.ServerUtil.isTrue;

/**
 * Implementation for request authorization through REST web services.
 *
 * @author Javier Rojas Blum
 * @version September 30, 2021
 */
@Path("/")
public class AuthorizeRestWebServiceImpl implements AuthorizeRestWebService {

    @Inject
    private Logger log;

    @Inject
    private ApplicationAuditLogger applicationAuditLogger;

    @Inject
    private ErrorResponseFactory errorResponseFactory;

    @Inject
    private AuthorizationGrantList authorizationGrantList;

    @Inject
    private ClientService clientService;

    @Inject
    private UserService userService;

    @Inject
    private Identity identity;

    @Inject
    private AuthenticationFilterService authenticationFilterService;

    @Inject
    private SessionIdService sessionIdService;

    @Inject
    CookieService cookieService;

    @Inject
    private ScopeChecker scopeChecker;

    @Inject
    private ClientAuthorizationsService clientAuthorizationsService;

    @Inject
    private RequestParameterService requestParameterService;

    @Inject
    private AppConfiguration appConfiguration;

    @Inject
    private ConfigurationFactory сonfigurationFactory;

    @Inject
    private WebKeysConfiguration webKeysConfiguration;

    @Inject
    private AbstractCryptoProvider cryptoProvider;

    @Inject
    private AuthorizeRestWebServiceValidator authorizeRestWebServiceValidator;

    @Inject
    private CIBAPushTokenDeliveryService cibaPushTokenDeliveryService;

    @Inject
    private CIBAPingCallbackService cibaPingCallbackService;

    @Inject
    private ExternalPostAuthnService externalPostAuthnService;

    @Inject
    private CibaRequestService cibaRequestService;

    @Inject
    private DeviceAuthorizationService deviceAuthorizationService;

    @Inject
    private AttributeService attributeService;

    @Inject
    private ExternalUpdateTokenService externalUpdateTokenService;

    @Inject
    private ParService parService;

    @Context
    private HttpServletRequest servletRequest;

    @Override
    public Response requestAuthorizationGet(
            String scope, String responseType, String clientId, String redirectUri, String state, String responseMode,
            String nonce, String display, String prompt, Integer maxAge, String uiLocales, String idTokenHint,
            String loginHint, String acrValues, String amrValues, String request, String requestUri,
            String sessionId, String originHeaders,
            String codeChallenge, String codeChallengeMethod, String customResponseHeaders, String claims, String authReqId,
            HttpServletRequest httpRequest, HttpServletResponse httpResponse, SecurityContext securityContext) {
        return requestAuthorization(scope, responseType, clientId, redirectUri, state, responseMode, nonce, display,
                prompt, maxAge, uiLocales, idTokenHint, loginHint, acrValues, amrValues, request, requestUri,
                sessionId, HttpMethod.GET, originHeaders, codeChallenge, codeChallengeMethod,
                customResponseHeaders, claims, authReqId, httpRequest, httpResponse, securityContext);
    }

    @Override
    public Response requestAuthorizationPost(
            String scope, String responseType, String clientId, String redirectUri, String state, String responseMode,
            String nonce, String display, String prompt, Integer maxAge, String uiLocales, String idTokenHint,
            String loginHint, String acrValues, String amrValues, String request, String requestUri,
            String sessionId, String originHeaders,
            String codeChallenge, String codeChallengeMethod, String customResponseHeaders, String claims,
            HttpServletRequest httpRequest, HttpServletResponse httpResponse, SecurityContext securityContext) {
        return requestAuthorization(scope, responseType, clientId, redirectUri, state, responseMode, nonce, display,
                prompt, maxAge, uiLocales, idTokenHint, loginHint, acrValues, amrValues, request, requestUri,
                sessionId, HttpMethod.POST, originHeaders, codeChallenge, codeChallengeMethod,
                customResponseHeaders, claims, null, httpRequest, httpResponse, securityContext);
    }

    private Response requestAuthorization(
            String scope, String responseType, String clientId, String redirectUri, String state, String respMode,
            String nonce, String display, String prompt, Integer maxAge, String uiLocalesStr, String idTokenHint,
            String loginHint, String acrValuesStr, String amrValuesStr, String request, String requestUri,
            String sessionId, String method, String originHeaders, String codeChallenge, String codeChallengeMethod,
            String customRespHeaders, String claims, String authReqId,
            HttpServletRequest httpRequest, HttpServletResponse httpResponse, SecurityContext securityContext) {
        scope = ServerUtil.urlDecode(scope); // it may be encoded in uma case

        String tokenBindingHeader = httpRequest.getHeader("Sec-Token-Binding");

        OAuth2AuditLog oAuth2AuditLog = new OAuth2AuditLog(ServerUtil.getIpAddress(httpRequest), Action.USER_AUTHORIZATION);
        oAuth2AuditLog.setClientId(clientId);
        oAuth2AuditLog.setScope(scope);

        // ATTENTION : please do not add more parameter in this debug method because it will not work with Seam 2.2.2.Final ,
        // there is limit of 10 parameters (hardcoded), see: org.jboss.seam.core.Interpolator#interpolate
        log.debug("Attempting to request authorization: "
                        + "responseType = {}, clientId = {}, scope = {}, redirectUri = {}, nonce = {}, "
                        + "state = {}, request = {}, isSecure = {}, sessionId = {}",
                responseType, clientId, scope, redirectUri, nonce,
                state, request, securityContext.isSecure(), sessionId);

        log.debug("Attempting to request authorization: "
                        + "acrValues = {}, amrValues = {}, originHeaders = {}, codeChallenge = {}, codeChallengeMethod = {}, "
                        + "customRespHeaders = {}, claims = {}, tokenBindingHeader = {}",
                acrValuesStr, amrValuesStr, originHeaders, codeChallenge, codeChallengeMethod, customRespHeaders, claims, tokenBindingHeader);

        ResponseBuilder builder = Response.ok();

        Map<String, String> customParameters = requestParameterService.getCustomParameters(QueryStringDecoder.decode(httpRequest.getQueryString()));

        boolean isPar = Util.isPar(requestUri);
        if (!isPar && isTrue(appConfiguration.getRequirePar())) {
            log.debug("Server configured for PAR only (via requirePar conf property). Failed to find PAR by request_uri (id): {}", requestUri);
            throw new WebApplicationException(Response
                    .status(Response.Status.BAD_REQUEST)
                    .entity(errorResponseFactory.getErrorAsJson(AuthorizeErrorResponseType.INVALID_REQUEST, state, "Failed to find par by request_uri"))
                    .type(MediaType.APPLICATION_JSON_TYPE)
                    .build());
        }

        if (isPar) {
            final Par par = parService.getParAndValidateForAuthorizationRequest(requestUri, state, clientId);

            requestUri = null; // set it to null, we don't want to follow request uri for PAR
            request = null; // request is validated and parameters parsed by PAR endpoint before PAR persistence

            log.debug("Setting request parameters from PAR - {}", par);

            responseType = par.getAttributes().getResponseType();
            respMode = par.getAttributes().getResponseMode();
            scope = par.getAttributes().getScope();
            prompt = par.getAttributes().getPrompt();
            redirectUri = par.getAttributes().getRedirectUri();
            acrValuesStr = par.getAttributes().getAcrValuesStr();
            amrValuesStr = par.getAttributes().getAmrValuesStr();
            codeChallenge = par.getAttributes().getCodeChallenge();
            codeChallengeMethod = par.getAttributes().getCodeChallengeMethod();

            if (StringUtils.isNotBlank(par.getAttributes().getNonce()))
                nonce = par.getAttributes().getNonce();
            if (StringUtils.isNotBlank(par.getAttributes().getState()))
                state = par.getAttributes().getState();
            if (StringUtils.isNotBlank(par.getAttributes().getSessionId()))
                sessionId = par.getAttributes().getSessionId();
            if (StringUtils.isNotBlank(par.getAttributes().getCustomResponseHeaders()))
                customRespHeaders = par.getAttributes().getCustomResponseHeaders();
            if (StringUtils.isNotBlank(par.getAttributes().getClaims()))
                claims = par.getAttributes().getClaims();
            if (StringUtils.isNotBlank(par.getAttributes().getOriginHeaders()))
                originHeaders = par.getAttributes().getOriginHeaders();
            if (StringUtils.isNotBlank(par.getAttributes().getUiLocales()))
                uiLocalesStr = par.getAttributes().getUiLocales();
            if (!par.getAttributes().getCustomParameters().isEmpty())
                customParameters.putAll(par.getAttributes().getCustomParameters());
        }

        List<String> uiLocales = Util.splittedStringAsList(uiLocalesStr, " ");
        List<ResponseType> responseTypes = ResponseType.fromString(responseType, " ");
        List<Prompt> prompts = Prompt.fromString(prompt, " ");
        List<String> acrValues = Util.splittedStringAsList(acrValuesStr, " ");
        List<String> amrValues = Util.splittedStringAsList(amrValuesStr, " ");
        ResponseMode responseMode = ResponseMode.getByValue(respMode);

        SessionId sessionUser = identity.getSessionId();
        User user = sessionIdService.getUser(sessionUser);

        try {
            Map<String, String> customResponseHeaders = Util.jsonObjectArrayStringAsMap(customRespHeaders);

            updateSessionForROPC(httpRequest, sessionUser);

            Client client = authorizeRestWebServiceValidator.validateClient(clientId, state, isPar);
            String deviceAuthzUserCode = deviceAuthorizationService.getUserCodeFromSession(httpRequest);
            redirectUri = authorizeRestWebServiceValidator.validateRedirectUri(client, redirectUri, state, deviceAuthzUserCode, httpRequest);
            checkAcrChanged(acrValuesStr, prompts, sessionUser); // check after redirect uri is validated

            RedirectUriResponse redirectUriResponse = new RedirectUriResponse(new RedirectUri(redirectUri, responseTypes, responseMode), state, httpRequest, errorResponseFactory);
            redirectUriResponse.setFapiCompatible(appConfiguration.isFapi());

            Set<String> scopes = scopeChecker.checkScopesPolicy(client, scope);

            JwtAuthorizationRequest jwtRequest = null;
            if (StringUtils.isNotBlank(request) || StringUtils.isNotBlank(requestUri)) {
                try {
                    jwtRequest = JwtAuthorizationRequest.createJwtRequest(request, requestUri, client, redirectUriResponse, cryptoProvider, appConfiguration);

                    if (jwtRequest == null) {
                        throw authorizeRestWebServiceValidator.createInvalidJwtRequestException(redirectUriResponse, "Failed to parse jwt.");
                    }
                    if (StringUtils.isNotBlank(jwtRequest.getState())) {
                        state = jwtRequest.getState();
                        redirectUriResponse.setState(state);
                    }
                    if (appConfiguration.isFapi() && StringUtils.isBlank(jwtRequest.getState())) {
                        state = ""; // #1250 - FAPI : discard state if in JWT we don't have state
                        redirectUriResponse.setState("");
                    }

                    authorizeRestWebServiceValidator.validateRequestObject(jwtRequest, redirectUriResponse);

                    // MUST be equal
                    if (!jwtRequest.getResponseTypes().containsAll(responseTypes) || !responseTypes.containsAll(jwtRequest.getResponseTypes())) {
                        throw authorizeRestWebServiceValidator.createInvalidJwtRequestException(redirectUriResponse, "The responseType parameter is not the same in the JWT");
                    }
                    if (StringUtils.isBlank(jwtRequest.getClientId()) || !jwtRequest.getClientId().equals(clientId)) {
                        throw authorizeRestWebServiceValidator.createInvalidJwtRequestException(redirectUriResponse, "The clientId parameter is not the same in the JWT");
                    }

                    // JWT wins
                    if (!jwtRequest.getScopes().isEmpty()) {
                        if (!scopes.contains("openid")) { // spec: Even if a scope parameter is present in the Request Object value, a scope parameter MUST always be passed using the OAuth 2.0 request syntax containing the openid scope value
                            throw new WebApplicationException(Response
                                    .status(Response.Status.BAD_REQUEST)
                                    .entity(errorResponseFactory.getErrorAsJson(AuthorizeErrorResponseType.INVALID_SCOPE, state, "scope parameter does not contain openid value which is required."))
                                    .build());
                        }
                        scopes = scopeChecker.checkScopesPolicy(client, Lists.newArrayList(jwtRequest.getScopes()));
                    }
                    if (jwtRequest.getRedirectUri() != null && !jwtRequest.getRedirectUri().equals(redirectUri)) {
                        throw authorizeRestWebServiceValidator.createInvalidJwtRequestException(redirectUriResponse, "The redirect_uri parameter is not the same in the JWT");
                    }
                    if (StringUtils.isNotBlank(jwtRequest.getNonce())) {
                        nonce = jwtRequest.getNonce();
                    }
                    if (StringUtils.isNotBlank(jwtRequest.getCodeChallenge())) {
                        codeChallenge = jwtRequest.getCodeChallenge();
                    }
                    if (StringUtils.isNotBlank(jwtRequest.getCodeChallengeMethod())) {
                        codeChallengeMethod = jwtRequest.getCodeChallengeMethod();
                    }
                    if (jwtRequest.getDisplay() != null && StringUtils.isNotBlank(jwtRequest.getDisplay().getParamName())) {
                        display = jwtRequest.getDisplay().getParamName();
                    }
                    if (!jwtRequest.getPrompts().isEmpty()) {
                        prompts = Lists.newArrayList(jwtRequest.getPrompts());
                    }
                    if (jwtRequest.getResponseMode() != null) {
                        redirectUriResponse.getRedirectUri().setResponseMode(jwtRequest.getResponseMode());
                        responseMode = jwtRequest.getResponseMode();
                    }

                    final IdTokenMember idTokenMember = jwtRequest.getIdTokenMember();
                    if (idTokenMember != null) {
                        if (idTokenMember.getMaxAge() != null) {
                            maxAge = idTokenMember.getMaxAge();
                        }
                        final Claim acrClaim = idTokenMember.getClaim(JwtClaimName.AUTHENTICATION_CONTEXT_CLASS_REFERENCE);
                        if (acrClaim != null && acrClaim.getClaimValue() != null) {
                            acrValuesStr = acrClaim.getClaimValue().getValueAsString();
                            acrValues = Util.splittedStringAsList(acrValuesStr, " ");
                        }

                        Claim userIdClaim = idTokenMember.getClaim(JwtClaimName.SUBJECT_IDENTIFIER);
                        if (userIdClaim != null && userIdClaim.getClaimValue() != null
                                && userIdClaim.getClaimValue().getValue() != null) {
                            String userIdClaimValue = userIdClaim.getClaimValue().getValue();

                            if (user != null) {
                                String userId = user.getUserId();

                                if (!userId.equalsIgnoreCase(userIdClaimValue)) {
                                    builder = redirectUriResponse.createErrorBuilder(AuthorizeErrorResponseType.USER_MISMATCHED);
                                    applicationAuditLogger.sendMessage(oAuth2AuditLog);
                                    return builder.build();
                                }
                            }
                        }
                    }
                    requestParameterService.getCustomParameters(jwtRequest, customParameters);
                } catch (WebApplicationException e) {
                    throw e;
                } catch (Exception e) {
                    log.error("Invalid JWT authorization request. Message : " + e.getMessage(), e);
                    throw authorizeRestWebServiceValidator.createInvalidJwtRequestException(redirectUriResponse, "Invalid JWT authorization request");
                }
            }
            if (!cibaRequestService.hasCibaCompatibility(client) && !isPar) {
                if (appConfiguration.isFapi() && jwtRequest == null) {
                    throw redirectUriResponse.createWebException(AuthorizeErrorResponseType.INVALID_REQUEST);
                }
                authorizeRestWebServiceValidator.validateRequestJwt(request, requestUri, redirectUriResponse);
            }
            authorizeRestWebServiceValidator.validate(responseTypes, prompts, nonce, state, redirectUri, httpRequest, client, responseMode);

            if (CollectionUtils.isEmpty(acrValues) && !ArrayUtils.isEmpty(client.getDefaultAcrValues())) {
                acrValues = Lists.newArrayList(client.getDefaultAcrValues());
            }

            if (scopes.contains(ScopeConstants.OFFLINE_ACCESS) && !client.getTrustedClient()) {
                if (!responseTypes.contains(ResponseType.CODE)) {
                    log.trace("Removed (ignored) offline_scope. Can't find `code` in response_type which is required.");
                    scopes.remove(ScopeConstants.OFFLINE_ACCESS);
                }

                if (scopes.contains(ScopeConstants.OFFLINE_ACCESS) && !prompts.contains(Prompt.CONSENT)) {
                    log.error("Removed offline_access. Can't find prompt=consent. Consent is required for offline_access.");
                    scopes.remove(ScopeConstants.OFFLINE_ACCESS);
                }
            }

            final boolean isResponseTypeValid = AuthorizeParamsValidator.validateResponseTypes(responseTypes, client)
                    && AuthorizeParamsValidator.validateGrantType(responseTypes, client.getGrantTypes(), appConfiguration);

            if (!isResponseTypeValid) {
                throw new WebApplicationException(Response
                        .status(Response.Status.BAD_REQUEST)
                        .entity(errorResponseFactory.getErrorAsJson(AuthorizeErrorResponseType.UNSUPPORTED_RESPONSE_TYPE, state, ""))
                        .build());
            }

            AuthorizationGrant authorizationGrant = null;

            if (user == null) {
                identity.logout();
                if (prompts.contains(Prompt.NONE)) {
                    if (authenticationFilterService.isEnabled()) {
                        Map<String, String> params;
                        if (method.equals(HttpMethod.GET)) {
                            params = QueryStringDecoder.decode(httpRequest.getQueryString());
                        } else {
                            params = getGenericRequestMap(httpRequest);
                        }

                        String userDn = authenticationFilterService.processAuthenticationFilters(params);
                        if (userDn != null) {
                            Map<String, String> genericRequestMap = getGenericRequestMap(httpRequest);

                            Map<String, String> parameterMap = Maps.newHashMap(genericRequestMap);
                            Map<String, String> requestParameterMap = requestParameterService.getAllowedParameters(parameterMap);

                            sessionUser = sessionIdService.generateAuthenticatedSessionId(httpRequest, userDn, prompt);
                            sessionUser.setSessionAttributes(requestParameterMap);

                            cookieService.createSessionIdCookie(sessionUser, httpRequest, httpResponse, false);
                            sessionIdService.updateSessionId(sessionUser);
                            user = userService.getUserByDn(sessionUser.getUserDn());
                        } else {
                            builder = redirectUriResponse.createErrorBuilder(AuthorizeErrorResponseType.LOGIN_REQUIRED);
                            applicationAuditLogger.sendMessage(oAuth2AuditLog);
                            return builder.build();
                        }
                    } else {
                        builder = redirectUriResponse.createErrorBuilder(AuthorizeErrorResponseType.LOGIN_REQUIRED);
                        applicationAuditLogger.sendMessage(oAuth2AuditLog);
                        return builder.build();
                    }
                } else {
                    if (prompts.contains(Prompt.LOGIN)) {
                        unauthenticateSession(sessionId, httpRequest);
                        sessionId = null;
                        prompts.remove(Prompt.LOGIN);
                    }

                    return redirectToAuthorizationPage(redirectUriResponse.getRedirectUri(), responseTypes, scope, clientId,
                            redirectUri, state, responseMode, nonce, display, prompts, maxAge, uiLocales,
                            idTokenHint, loginHint, acrValues, amrValues, request, requestUri, originHeaders,
                            codeChallenge, codeChallengeMethod, sessionId, claims, authReqId, customParameters, oAuth2AuditLog, httpRequest);
                }
            }

            boolean validAuthenticationMaxAge = authorizeRestWebServiceValidator.validateAuthnMaxAge(maxAge, sessionUser, client);
            if (!validAuthenticationMaxAge) {
                unauthenticateSession(sessionId, httpRequest);
                sessionId = null;

                return redirectToAuthorizationPage(redirectUriResponse.getRedirectUri(), responseTypes, scope, clientId,
                        redirectUri, state, responseMode, nonce, display, prompts, maxAge, uiLocales,
                        idTokenHint, loginHint, acrValues, amrValues, request, requestUri, originHeaders,
                        codeChallenge, codeChallengeMethod, sessionId, claims, authReqId, customParameters, oAuth2AuditLog, httpRequest);
            }

            oAuth2AuditLog.setUsername(user != null ? user.getUserId() : "");

            ExternalPostAuthnContext postAuthnContext = new ExternalPostAuthnContext(client, sessionUser, httpRequest, httpResponse);
            final boolean forceReAuthentication = externalPostAuthnService.externalForceReAuthentication(client, postAuthnContext);
            if (forceReAuthentication) {
                unauthenticateSession(sessionId, httpRequest);
                sessionId = null;

                return redirectToAuthorizationPage(redirectUriResponse.getRedirectUri(), responseTypes, scope, clientId,
                        redirectUri, state, responseMode, nonce, display, prompts, maxAge, uiLocales,
                        idTokenHint, loginHint, acrValues, amrValues, request, requestUri, originHeaders,
                        codeChallenge, codeChallengeMethod, sessionId, claims, authReqId, customParameters, oAuth2AuditLog, httpRequest);
            }

            final boolean forceAuthorization = externalPostAuthnService.externalForceAuthorization(client, postAuthnContext);
            if (forceAuthorization) {
                return redirectToAuthorizationPage(redirectUriResponse.getRedirectUri(), responseTypes, scope, clientId,
                        redirectUri, state, responseMode, nonce, display, prompts, maxAge, uiLocales,
                        idTokenHint, loginHint, acrValues, amrValues, request, requestUri, originHeaders,
                        codeChallenge, codeChallengeMethod, sessionId, claims, authReqId, customParameters, oAuth2AuditLog, httpRequest);
            }

            ClientAuthorization clientAuthorization = null;
            boolean clientAuthorizationFetched = false;
            if (scopes.size() > 0) {
                if (prompts.contains(Prompt.CONSENT)) {
                    return redirectToAuthorizationPage(redirectUriResponse.getRedirectUri(), responseTypes, scope, clientId,
                            redirectUri, state, responseMode, nonce, display, prompts, maxAge, uiLocales,
                            idTokenHint, loginHint, acrValues, amrValues, request, requestUri, originHeaders,
                            codeChallenge, codeChallengeMethod, sessionId, claims, authReqId, customParameters, oAuth2AuditLog, httpRequest);
                }
                if (client.getTrustedClient()) {
                    sessionUser.addPermission(clientId, true);
                    sessionIdService.updateSessionId(sessionUser);
                } else {
                    clientAuthorization = clientAuthorizationsService.find(user.getAttribute("inum"), client.getClientId());
                    clientAuthorizationFetched = true;
                    if (clientAuthorization != null && clientAuthorization.getScopes() != null) {
                        log.trace("ClientAuthorization - scope: " + scope + ", dn: " + clientAuthorization.getDn() + ", requestedScope: " + scopes);
                        if (Arrays.asList(clientAuthorization.getScopes()).containsAll(scopes)) {
                            sessionUser.addPermission(clientId, true);
                            sessionIdService.updateSessionId(sessionUser);
                        } else {
                            return redirectToAuthorizationPage(redirectUriResponse.getRedirectUri(), responseTypes, scope, clientId,
                                    redirectUri, state, responseMode, nonce, display, prompts, maxAge, uiLocales,
                                    idTokenHint, loginHint, acrValues, amrValues, request, requestUri, originHeaders,
                                    codeChallenge, codeChallengeMethod, sessionId, claims, authReqId, customParameters, oAuth2AuditLog, httpRequest);
                        }
                    }
                }
            }

            if (prompts.contains(Prompt.LOGIN)) {

                //  workaround for #1030 - remove only authenticated session, for set up acr we set it unauthenticated and then drop in AuthorizeAction
                if (identity.getSessionId().getState() == SessionIdState.AUTHENTICATED) {
                    unauthenticateSession(sessionId, httpRequest);
                }
                sessionId = null;
                prompts.remove(Prompt.LOGIN);

                return redirectToAuthorizationPage(redirectUriResponse.getRedirectUri(), responseTypes, scope, clientId,
                        redirectUri, state, responseMode, nonce, display, prompts, maxAge, uiLocales,
                        idTokenHint, loginHint, acrValues, amrValues, request, requestUri, originHeaders,
                        codeChallenge, codeChallengeMethod, sessionId, claims, authReqId, customParameters, oAuth2AuditLog, httpRequest);
            }

            if (prompts.contains(Prompt.CONSENT) || !isTrue(sessionUser.isPermissionGrantedForClient(clientId))) {
                if (!clientAuthorizationFetched) {
                    clientAuthorization = clientAuthorizationsService.find(user.getAttribute("inum"), client.getClientId());
                }
                clientAuthorizationsService.clearAuthorizations(clientAuthorization, client.getPersistClientAuthorizations());

                prompts.remove(Prompt.CONSENT);

                return redirectToAuthorizationPage(redirectUriResponse.getRedirectUri(), responseTypes, scope, clientId,
                        redirectUri, state, responseMode, nonce, display, prompts, maxAge, uiLocales,
                        idTokenHint, loginHint, acrValues, amrValues, request, requestUri, originHeaders,
                        codeChallenge, codeChallengeMethod, sessionId, claims, authReqId, customParameters, oAuth2AuditLog, httpRequest);
            }

            if (prompts.contains(Prompt.SELECT_ACCOUNT)) {
                return redirectToSelectAccountPage(redirectUriResponse.getRedirectUri(), responseTypes, scope, clientId,
                        redirectUri, state, responseMode, nonce, display, prompts, maxAge, uiLocales,
                        idTokenHint, loginHint, acrValues, amrValues, request, requestUri, originHeaders,
                        codeChallenge, codeChallengeMethod, sessionId, claims, authReqId, customParameters, oAuth2AuditLog, httpRequest);
            }

            AuthorizationCode authorizationCode = null;
            if (responseTypes.contains(ResponseType.CODE)) {
                authorizationGrant = authorizationGrantList.createAuthorizationCodeGrant(user, client,
                        sessionUser.getAuthenticationTime());
                authorizationGrant.setNonce(nonce);
                authorizationGrant.setJwtAuthorizationRequest(jwtRequest);
                authorizationGrant.setTokenBindingHash(TokenBindingMessage.getTokenBindingIdHashFromTokenBindingMessage(tokenBindingHeader, client.getIdTokenTokenBindingCnf()));
                authorizationGrant.setScopes(scopes);
                authorizationGrant.setCodeChallenge(codeChallenge);
                authorizationGrant.setCodeChallengeMethod(codeChallengeMethod);
                authorizationGrant.setClaims(claims);

                // Store acr_values
                authorizationGrant.setAcrValues(getAcrForGrant(acrValuesStr, sessionUser));
                authorizationGrant.setSessionDn(sessionUser.getDn());
                authorizationGrant.save(); // call save after object modification!!!

                authorizationCode = authorizationGrant.getAuthorizationCode();

                redirectUriResponse.getRedirectUri().addResponseParameter("code", authorizationCode.getCode());
            }

            AccessToken newAccessToken = null;
            if (responseTypes.contains(ResponseType.TOKEN)) {
                if (authorizationGrant == null) {
                    authorizationGrant = authorizationGrantList.createImplicitGrant(user, client,
                            sessionUser.getAuthenticationTime());
                    authorizationGrant.setNonce(nonce);
                    authorizationGrant.setJwtAuthorizationRequest(jwtRequest);
                    authorizationGrant.setScopes(scopes);
                    authorizationGrant.setClaims(claims);

                    // Store acr_values
                    authorizationGrant.setAcrValues(getAcrForGrant(acrValuesStr, sessionUser));
                    authorizationGrant.setSessionDn(sessionUser.getDn());
                    authorizationGrant.save(); // call save after object modification!!!
                }
                newAccessToken = authorizationGrant.createAccessToken(null, httpRequest.getHeader("X-ClientCert"), new ExecutionContext(httpRequest, httpResponse));

                redirectUriResponse.getRedirectUri().addResponseParameter(AuthorizeResponseParam.ACCESS_TOKEN, newAccessToken.getCode());
                redirectUriResponse.getRedirectUri().addResponseParameter(AuthorizeResponseParam.TOKEN_TYPE, newAccessToken.getTokenType().toString());
                redirectUriResponse.getRedirectUri().addResponseParameter(AuthorizeResponseParam.EXPIRES_IN, newAccessToken.getExpiresIn() + "");
            }

            if (responseTypes.contains(ResponseType.ID_TOKEN)) {
                boolean includeIdTokenClaims = Boolean.TRUE.equals(appConfiguration.getLegacyIdTokenClaims());
                if (authorizationGrant == null) {
                    includeIdTokenClaims = true;
                    authorizationGrant = authorizationGrantList.createImplicitGrant(user, client,
                            sessionUser.getAuthenticationTime());
                    authorizationGrant.setNonce(nonce);
                    authorizationGrant.setJwtAuthorizationRequest(jwtRequest);
                    authorizationGrant.setScopes(scopes);
                    authorizationGrant.setClaims(claims);

                    // Store authentication acr values
                    authorizationGrant.setAcrValues(getAcrForGrant(acrValuesStr, sessionUser));
                    authorizationGrant.setSessionDn(sessionUser.getDn());
                    authorizationGrant.save(); // call save after object modification, call is asynchronous!!!
                }

                ExternalUpdateTokenContext context = new ExternalUpdateTokenContext(httpRequest, authorizationGrant, client, appConfiguration, attributeService);
                Function<JsonWebResponse, Void> postProcessor = externalUpdateTokenService.buildModifyIdTokenProcessor(context);

                IdToken idToken = authorizationGrant.createIdToken(
                        nonce, authorizationCode, newAccessToken, null,
                        state, authorizationGrant, includeIdTokenClaims,
                        JwrService.wrapWithSidFunction(TokenBindingMessage.createIdTokenTokingBindingPreprocessing(tokenBindingHeader, client.getIdTokenTokenBindingCnf()), sessionUser.getOutsideSid()),
                        postProcessor);

                redirectUriResponse.getRedirectUri().addResponseParameter(AuthorizeResponseParam.ID_TOKEN, idToken.getCode());
            }

            if (authorizationGrant != null && StringHelper.isNotEmpty(acrValuesStr) && !appConfiguration.isFapi()) {
                redirectUriResponse.getRedirectUri().addResponseParameter(AuthorizeResponseParam.ACR_VALUES, acrValuesStr);
            }

            if (sessionUser.getId() == null) {
                final SessionId newSessionUser = sessionIdService.generateAuthenticatedSessionId(httpRequest, sessionUser.getUserDn(), prompt);
                String newSessionId = newSessionUser.getId();
                sessionUser.setId(newSessionId);
                log.trace("newSessionId = {}", newSessionId);
            }
            if (!appConfiguration.isFapi() && isTrue(appConfiguration.getSessionIdRequestParameterEnabled())) {
                redirectUriResponse.getRedirectUri().addResponseParameter(AuthorizeResponseParam.SESSION_ID, sessionUser.getId());
            }
            if (isTrue(appConfiguration.getIncludeSidInResponse())) { // by defalut we do not include sid in response. It should be read by RP from id_token
                redirectUriResponse.getRedirectUri().addResponseParameter(AuthorizeResponseParam.SID, sessionUser.getOutsideSid());
            }
            redirectUriResponse.getRedirectUri().addResponseParameter(AuthorizeResponseParam.SESSION_STATE, sessionIdService.computeSessionState(sessionUser, clientId, redirectUri));
            redirectUriResponse.getRedirectUri().addResponseParameter(AuthorizeResponseParam.STATE, state);
            if (scope != null && !scope.isEmpty() && authorizationGrant != null && !appConfiguration.isFapi()) {
                scope = authorizationGrant.checkScopesPolicy(scope);

                redirectUriResponse.getRedirectUri().addResponseParameter(AuthorizeResponseParam.SCOPE, scope);
            }

            clientService.updateAccessTime(client, false);
            oAuth2AuditLog.setSuccess(true);

            // JARM
            if (responseMode == ResponseMode.QUERY_JWT || responseMode == ResponseMode.FRAGMENT_JWT ||
                    responseMode == ResponseMode.JWT || responseMode == ResponseMode.FORM_POST_JWT) {
                redirectUriResponse.getRedirectUri().setIssuer(appConfiguration.getIssuer());
                redirectUriResponse.getRedirectUri().setAudience(clientId);
                redirectUriResponse.getRedirectUri().setAuthorizationCodeLifetime(appConfiguration.getAuthorizationCodeLifetime());
                redirectUriResponse.getRedirectUri().setSignatureAlgorithm(SignatureAlgorithm.fromString(client.getAttributes().getAuthorizationSignedResponseAlg()));
                redirectUriResponse.getRedirectUri().setKeyEncryptionAlgorithm(KeyEncryptionAlgorithm.fromName(client.getAttributes().getAuthorizationEncryptedResponseAlg()));
                redirectUriResponse.getRedirectUri().setBlockEncryptionAlgorithm(BlockEncryptionAlgorithm.fromName(client.getAttributes().getAuthorizationEncryptedResponseEnc()));
                redirectUriResponse.getRedirectUri().setCryptoProvider(cryptoProvider);

                String keyId = null;
                if (client.getAttributes().getAuthorizationEncryptedResponseAlg() != null && client.getAttributes().getAuthorizationEncryptedResponseEnc() != null) {
                    if (client.getAttributes().getAuthorizationSignedResponseAlg() != null) { // Signed then Encrypted response
                        SignatureAlgorithm signatureAlgorithm = SignatureAlgorithm.fromString(client.getAttributes().getAuthorizationSignedResponseAlg());

                        String nestedKeyId = new ServerCryptoProvider(cryptoProvider).getKeyId(webKeysConfiguration,
                                Algorithm.fromString(signatureAlgorithm.getName()), Use.SIGNATURE);

                        JSONObject jsonWebKeys = JwtUtil.getJSONWebKeys(client.getJwksUri());
                        redirectUriResponse.getRedirectUri().setNestedJsonWebKeys(jsonWebKeys);

                        String clientSecret = clientService.decryptSecret(client.getClientSecret());
                        redirectUriResponse.getRedirectUri().setNestedSharedSecret(clientSecret);
                        redirectUriResponse.getRedirectUri().setNestedKeyId(nestedKeyId);
                    }

                    // Encrypted response
                    JSONObject jsonWebKeys = JwtUtil.getJSONWebKeys(authorizationGrant.getClient().getJwksUri());
                    if (jsonWebKeys != null) {
                        keyId = new ServerCryptoProvider(cryptoProvider).getKeyId(JSONWebKeySet.fromJSONObject(jsonWebKeys),
                                Algorithm.fromString(client.getAttributes().getAuthorizationEncryptedResponseAlg()),
                                Use.ENCRYPTION);
                    }
                    String sharedSecret = clientService.decryptSecret(authorizationGrant.getClient().getClientSecret());
                    byte[] sharedSymmetricKey = sharedSecret.getBytes(StandardCharsets.UTF_8);
                    redirectUriResponse.getRedirectUri().setSharedSymmetricKey(sharedSymmetricKey);
                    redirectUriResponse.getRedirectUri().setJsonWebKeys(jsonWebKeys);
                    redirectUriResponse.getRedirectUri().setKeyId(keyId);
                } else { // Signed response
                    SignatureAlgorithm signatureAlgorithm = SignatureAlgorithm.RS256;
                    if (client.getAttributes().getAuthorizationSignedResponseAlg() != null) {
                        signatureAlgorithm = SignatureAlgorithm.fromString(client.getAttributes().getAuthorizationSignedResponseAlg());
                    }

                    keyId = new ServerCryptoProvider(cryptoProvider).getKeyId(webKeysConfiguration,
                            Algorithm.fromString(signatureAlgorithm.getName()), Use.SIGNATURE);

                    JSONObject jsonWebKeys = JwtUtil.getJSONWebKeys(client.getJwksUri());
                    redirectUriResponse.getRedirectUri().setJsonWebKeys(jsonWebKeys);

                    String clientSecret = clientService.decryptSecret(client.getClientSecret());
                    redirectUriResponse.getRedirectUri().setSharedSecret(clientSecret);
                    redirectUriResponse.getRedirectUri().setKeyId(keyId);
                }
            }

            builder = RedirectUtil.getRedirectResponseBuilder(redirectUriResponse.getRedirectUri(), httpRequest);

            if (isTrue(appConfiguration.getCustomHeadersWithAuthorizationResponse())) {
                for (Entry<String, String> entry : customResponseHeaders.entrySet()) {
                    builder.header(entry.getKey(), entry.getValue());
                }
            }

            if (StringUtils.isNotBlank(authReqId)) {
                runCiba(authReqId, client, httpRequest, httpResponse);
            }
            if (StringUtils.isNotBlank(deviceAuthzUserCode)) {
                processDeviceAuthorization(deviceAuthzUserCode, user);
            }
        } catch (WebApplicationException e) {
            applicationAuditLogger.sendMessage(oAuth2AuditLog);
            if (log.isErrorEnabled())
                log.error(e.getMessage(), e);
            throw e;
        } catch (AcrChangedException e) { // Acr changed
            log.error("ACR is changed, please provide a supported and enabled acr value");
            log.error(e.getMessage(), e);

            RedirectUri redirectUriResponse = new RedirectUri(redirectUri, responseTypes, responseMode);
            redirectUriResponse.parseQueryString(errorResponseFactory.getErrorAsQueryString(
                    AuthorizeErrorResponseType.SESSION_SELECTION_REQUIRED, state));
            redirectUriResponse.addResponseParameter("hint", "Use prompt=login in order to alter existing session.");
            applicationAuditLogger.sendMessage(oAuth2AuditLog);
            return RedirectUtil.getRedirectResponseBuilder(redirectUriResponse, httpRequest).build();
        } catch (EntryPersistenceException e) { // Invalid clientId
            builder = Response.status(Response.Status.UNAUTHORIZED.getStatusCode())
                    .entity(errorResponseFactory.getErrorAsJson(AuthorizeErrorResponseType.UNAUTHORIZED_CLIENT, state, ""))
                    .type(MediaType.APPLICATION_JSON_TYPE);
            log.error(e.getMessage(), e);
        } catch (InvalidSessionStateException ex) { // Allow to handle it via GlobalExceptionHandler
            throw ex;
        } catch (Exception e) {
            builder = Response.status(Response.Status.INTERNAL_SERVER_ERROR.getStatusCode()); // 500
            log.error(e.getMessage(), e);
        }

        applicationAuditLogger.sendMessage(oAuth2AuditLog);
        return builder.build();
    }

    private String getAcrForGrant(String acrValuesStr, SessionId sessionUser) {
        final String acr = sessionIdService.getAcr(sessionUser);
        return StringUtils.isNotBlank(acr) ? acr : acrValuesStr;
    }

    private void runCiba(String authReqId, Client client, HttpServletRequest httpRequest, HttpServletResponse httpResponse) {
        CibaRequestCacheControl cibaRequest = cibaRequestService.getCibaRequest(authReqId);

        if (cibaRequest == null || cibaRequest.getStatus() == CibaRequestStatus.EXPIRED) {
            log.trace("User responded too late and the grant {} has expired, {}", authReqId, cibaRequest);
            return;
        }

        cibaRequestService.removeCibaRequest(authReqId);
        CIBAGrant cibaGrant = authorizationGrantList.createCIBAGrant(cibaRequest);

<<<<<<< HEAD
        RefreshToken refreshToken = cibaGrant.createRefreshToken(null);
        log.debug("Issuing refresh token: {}", refreshToken.getCode());

        AccessToken accessToken = cibaGrant.createAccessToken(null, httpRequest.getHeader("X-ClientCert"), new ExecutionContext(httpRequest, httpResponse));
=======
        AccessToken accessToken = cibaGrant.createAccessToken(httpRequest.getHeader("X-ClientCert"), new ExecutionContext(httpRequest, httpResponse));
>>>>>>> 870d482b
        log.debug("Issuing access token: {}", accessToken.getCode());

        ExternalUpdateTokenContext context = new ExternalUpdateTokenContext(httpRequest, cibaGrant, client, appConfiguration, attributeService);
        Function<JsonWebResponse, Void> postProcessor = externalUpdateTokenService.buildModifyIdTokenProcessor(context);

        final int refreshTokenLifetimeInSeconds = externalUpdateTokenService.getRefreshTokenLifetimeInSeconds(context);
        final RefreshToken refreshToken;
        if (refreshTokenLifetimeInSeconds > 0) {
            refreshToken = cibaGrant.createRefreshToken(refreshTokenLifetimeInSeconds);
        } else {
            refreshToken = cibaGrant.createRefreshToken();
        }
        log.debug("Issuing refresh token: {}", (refreshToken != null ? refreshToken.getCode() : ""));

        IdToken idToken = cibaGrant.createIdToken(
                null, null, accessToken, refreshToken,
                null, cibaGrant, false, null, postProcessor);

        cibaGrant.setTokensDelivered(true);
        cibaGrant.save();

        if (cibaRequest.getClient().getBackchannelTokenDeliveryMode() == BackchannelTokenDeliveryMode.PUSH) {
            cibaPushTokenDeliveryService.pushTokenDelivery(
                    cibaGrant.getAuthReqId(),
                    cibaGrant.getClient().getBackchannelClientNotificationEndpoint(),
                    cibaRequest.getClientNotificationToken(),
                    accessToken.getCode(),
                    refreshToken != null ? refreshToken.getCode() : null,
                    idToken.getCode(),
                    accessToken.getExpiresIn()
            );
        } else if (cibaGrant.getClient().getBackchannelTokenDeliveryMode() == BackchannelTokenDeliveryMode.PING) {
            cibaGrant.setTokensDelivered(false);
            cibaGrant.save();

            cibaPingCallbackService.pingCallback(
                    cibaGrant.getAuthReqId(),
                    cibaGrant.getClient().getBackchannelClientNotificationEndpoint(),
                    cibaRequest.getClientNotificationToken()
            );
        } else if (cibaGrant.getClient().getBackchannelTokenDeliveryMode() == BackchannelTokenDeliveryMode.POLL) {
            cibaGrant.setTokensDelivered(false);
            cibaGrant.save();
        }
    }

    private void updateSessionForROPC(HttpServletRequest httpRequest, SessionId sessionUser) {
        if (sessionUser == null) {
            return;
        }

        Map<String, String> sessionAttributes = sessionUser.getSessionAttributes();
        String authorizedGrant = sessionUser.getSessionAttributes().get(Constants.AUTHORIZED_GRANT);
        if (StringHelper.isNotEmpty(authorizedGrant) && GrantType.RESOURCE_OWNER_PASSWORD_CREDENTIALS == GrantType.fromString(authorizedGrant)) {
            // Remove from session to avoid execution on next AuthZ request
            sessionAttributes.remove(Constants.AUTHORIZED_GRANT);

            // Reset AuthZ parameters
            Map<String, String> parameterMap = getGenericRequestMap(httpRequest);
            Map<String, String> requestParameterMap = requestParameterService.getAllowedParameters(parameterMap);
            sessionAttributes.putAll(requestParameterMap);
            sessionIdService.updateSessionId(sessionUser, true, true, true);
        }
    }

    private void checkAcrChanged(String acrValuesStr, List<Prompt> prompts, SessionId sessionUser) throws AcrChangedException {
        try {
            sessionIdService.assertAuthenticatedSessionCorrespondsToNewRequest(sessionUser, acrValuesStr);
        } catch (AcrChangedException e) { // Acr changed
            //See https://github.com/GluuFederation/oxTrust/issues/797
            if (e.isForceReAuthentication()) {
                if (!prompts.contains(Prompt.LOGIN)) {
                    log.info("ACR is changed, adding prompt=login to prompts");
                    prompts.add(Prompt.LOGIN);

                    sessionUser.setState(SessionIdState.UNAUTHENTICATED);
                    sessionUser.getSessionAttributes().put("prompt", implode(prompts, " "));
                    if (!sessionIdService.persistSessionId(sessionUser)) {
                        log.trace("Unable persist session_id, trying to update it.");
                        sessionIdService.updateSessionId(sessionUser);
                    }
                    sessionIdService.externalEvent(new SessionEvent(SessionEventType.UNAUTHENTICATED, sessionUser));
                }
            } else {
                throw e;
            }
        }
    }

    private Map<String, String> getGenericRequestMap(HttpServletRequest httpRequest) {
        Map<String, String> result = new HashMap<>();
        for (Entry<String, String[]> entry : httpRequest.getParameterMap().entrySet()) {
            result.put(entry.getKey(), entry.getValue()[0]);
        }

        return result;
    }

    private Response redirectToAuthorizationPage(RedirectUri redirectUriResponse, List<ResponseType> responseTypes, String scope, String clientId,
                                                 String redirectUri, String state, ResponseMode responseMode, String nonce, String display,
                                                 List<Prompt> prompts, Integer maxAge, List<String> uiLocales, String idTokenHint, String loginHint,
                                                 List<String> acrValues, List<String> amrValues, String request, String requestUri, String originHeaders,
                                                 String codeChallenge, String codeChallengeMethod, String sessionId, String claims, String authReqId,
                                                 Map<String, String> customParameters, OAuth2AuditLog oAuth2AuditLog, HttpServletRequest httpRequest) {
        return redirectTo("/authorize", redirectUriResponse, responseTypes, scope, clientId, redirectUri,
                state, responseMode, nonce, display, prompts, maxAge, uiLocales, idTokenHint, loginHint, acrValues, amrValues, request, requestUri, originHeaders,
                codeChallenge, codeChallengeMethod, sessionId, claims, authReqId, customParameters, oAuth2AuditLog, httpRequest);
    }

    private Response redirectToSelectAccountPage(RedirectUri redirectUriResponse, List<ResponseType> responseTypes, String scope, String clientId,
                                                 String redirectUri, String state, ResponseMode responseMode, String nonce, String display,
                                                 List<Prompt> prompts, Integer maxAge, List<String> uiLocales, String idTokenHint, String loginHint,
                                                 List<String> acrValues, List<String> amrValues, String request, String requestUri, String originHeaders,
                                                 String codeChallenge, String codeChallengeMethod, String sessionId, String claims, String authReqId,
                                                 Map<String, String> customParameters, OAuth2AuditLog oAuth2AuditLog, HttpServletRequest httpRequest) {
        return redirectTo("/selectAccount", redirectUriResponse, responseTypes, scope, clientId, redirectUri,
                state, responseMode, nonce, display, prompts, maxAge, uiLocales, idTokenHint, loginHint, acrValues, amrValues, request, requestUri, originHeaders,
                codeChallenge, codeChallengeMethod, sessionId, claims, authReqId, customParameters, oAuth2AuditLog, httpRequest);
    }

    private Response redirectTo(String pathToRedirect,
                                RedirectUri redirectUriResponse, List<ResponseType> responseTypes, String scope, String clientId,
                                String redirectUri, String state, ResponseMode responseMode, String nonce, String display,
                                List<Prompt> prompts, Integer maxAge, List<String> uiLocales, String idTokenHint, String loginHint,
                                List<String> acrValues, List<String> amrValues, String request, String requestUri, String originHeaders,
                                String codeChallenge, String codeChallengeMethod, String sessionId, String claims, String authReqId,
                                Map<String, String> customParameters, OAuth2AuditLog oAuth2AuditLog, HttpServletRequest httpRequest) {

        final URI contextUri = URI.create(appConfiguration.getIssuer()).resolve(servletRequest.getContextPath() + pathToRedirect + сonfigurationFactory.getFacesMapping());

        redirectUriResponse.setBaseRedirectUri(contextUri.toString());
        redirectUriResponse.setResponseMode(ResponseMode.QUERY);

        // oAuth parameters
        String responseType = implode(responseTypes, " ");
        if (StringUtils.isNotBlank(responseType)) {
            redirectUriResponse.addResponseParameter(AuthorizeRequestParam.RESPONSE_TYPE, responseType);
        }
        if (StringUtils.isNotBlank(scope)) {
            redirectUriResponse.addResponseParameter(AuthorizeRequestParam.SCOPE, scope);
        }
        if (StringUtils.isNotBlank(clientId)) {
            redirectUriResponse.addResponseParameter(AuthorizeRequestParam.CLIENT_ID, clientId);
        }
        if (StringUtils.isNotBlank(redirectUri)) {
            redirectUriResponse.addResponseParameter(AuthorizeRequestParam.REDIRECT_URI, redirectUri);
        }
        if (StringUtils.isNotBlank(state)) {
            redirectUriResponse.addResponseParameter(AuthorizeRequestParam.STATE, state);
        }
        if (responseMode != null) {
            redirectUriResponse.addResponseParameter(AuthorizeRequestParam.RESPONSE_MODE, responseMode.getParamName());
        }

        // OIC parameters
        if (StringUtils.isNotBlank(nonce)) {
            redirectUriResponse.addResponseParameter(AuthorizeRequestParam.NONCE, nonce);
        }
        if (StringUtils.isNotBlank(display)) {
            redirectUriResponse.addResponseParameter(AuthorizeRequestParam.DISPLAY, display);
        }
        String prompt = implode(prompts, " ");
        if (StringUtils.isNotBlank(prompt)) {
            redirectUriResponse.addResponseParameter(AuthorizeRequestParam.PROMPT, prompt);
        }
        if (maxAge != null) {
            redirectUriResponse.addResponseParameter(AuthorizeRequestParam.MAX_AGE, maxAge.toString());
        }
        String uiLocalesStr = implode(uiLocales, " ");
        if (StringUtils.isNotBlank(uiLocalesStr)) {
            redirectUriResponse.addResponseParameter(AuthorizeRequestParam.UI_LOCALES, uiLocalesStr);
        }
        if (StringUtils.isNotBlank(idTokenHint)) {
            redirectUriResponse.addResponseParameter(AuthorizeRequestParam.ID_TOKEN_HINT, idTokenHint);
        }
        if (StringUtils.isNotBlank(loginHint)) {
            redirectUriResponse.addResponseParameter(AuthorizeRequestParam.LOGIN_HINT, loginHint);
        }
        String acrValuesStr = implode(acrValues, " ");
        if (StringUtils.isNotBlank(acrValuesStr)) {
            redirectUriResponse.addResponseParameter(AuthorizeRequestParam.ACR_VALUES, acrValuesStr);
        }
        String amrValuesStr = implode(amrValues, " ");
        if (StringUtils.isNotBlank(amrValuesStr)) {
            redirectUriResponse.addResponseParameter(AuthorizeRequestParam.AMR_VALUES, amrValuesStr);
        }
        if (StringUtils.isNotBlank(request)) {
            redirectUriResponse.addResponseParameter(AuthorizeRequestParam.REQUEST, request);
        }
        if (StringUtils.isNotBlank(requestUri)) {
            redirectUriResponse.addResponseParameter(AuthorizeRequestParam.REQUEST_URI, requestUri);
        }
        if (StringUtils.isNotBlank(codeChallenge)) {
            redirectUriResponse.addResponseParameter(AuthorizeRequestParam.CODE_CHALLENGE, codeChallenge);
        }
        if (StringUtils.isNotBlank(codeChallengeMethod)) {
            redirectUriResponse.addResponseParameter(AuthorizeRequestParam.CODE_CHALLENGE_METHOD, codeChallengeMethod);
        }
        if (StringUtils.isNotBlank(sessionId) && isTrue(appConfiguration.getSessionIdRequestParameterEnabled())) {
            redirectUriResponse.addResponseParameter(AuthorizeRequestParam.SESSION_ID, sessionId);
        }
        if (StringUtils.isNotBlank(claims)) {
            redirectUriResponse.addResponseParameter(AuthorizeRequestParam.CLAIMS, claims);
        }

        // CIBA param
        if (StringUtils.isNotBlank(authReqId)) {
            redirectUriResponse.addResponseParameter(AuthorizeRequestParam.AUTH_REQ_ID, authReqId);
        }

        // mod_ox param
        if (StringUtils.isNotBlank(originHeaders)) {
            redirectUriResponse.addResponseParameter(AuthorizeRequestParam.ORIGIN_HEADERS, originHeaders);
        }

        if (customParameters != null && customParameters.size() > 0) {
            for (Entry<String, String> entry : customParameters.entrySet()) {
                redirectUriResponse.addResponseParameter(entry.getKey(), entry.getValue());
            }
        }

        ResponseBuilder builder = RedirectUtil.getRedirectResponseBuilder(redirectUriResponse, httpRequest);
        applicationAuditLogger.sendMessage(oAuth2AuditLog);
        return builder.build();
    }

    private void unauthenticateSession(String sessionId, HttpServletRequest httpRequest) {
        identity.logout();

        SessionId sessionUser = identity.getSessionId();

        if (sessionUser != null) {
            sessionUser.setUserDn(null);
            sessionUser.setUser(null);
            sessionUser.setAuthenticationTime(null);
        }

        if (StringHelper.isEmpty(sessionId)) {
            sessionId = cookieService.getSessionIdFromCookie(httpRequest);
        }

        SessionId persistenceSessionId = sessionIdService.getSessionId(sessionId);
        if (persistenceSessionId == null) {
            log.error("Failed to load session from LDAP by session_id: '{}'", sessionId);
            return;
        }

        persistenceSessionId.setState(SessionIdState.UNAUTHENTICATED);
        persistenceSessionId.setUserDn(null);
        persistenceSessionId.setUser(null);
        persistenceSessionId.setAuthenticationTime(null);
        boolean result = sessionIdService.updateSessionId(persistenceSessionId);
        sessionIdService.externalEvent(new SessionEvent(SessionEventType.UNAUTHENTICATED, persistenceSessionId).setHttpRequest(httpRequest));
        if (!result) {
            log.error("Failed to update session_id '{}'", sessionId);
        }
    }

    /**
     * Processes an authorization granted for device code grant type.
     *
     * @param userCode User code used in the device code flow.
     * @param user     Authenticated user that is giving the permissions.
     */
    private void processDeviceAuthorization(String userCode, User user) {
        DeviceAuthorizationCacheControl cacheData = deviceAuthorizationService.getDeviceAuthzByUserCode(userCode);
        if (cacheData == null || cacheData.getStatus() == DeviceAuthorizationStatus.EXPIRED) {
            log.trace("User responded too late and the authorization {} has expired, {}", userCode, cacheData);
            return;
        }

        deviceAuthorizationService.removeDeviceAuthRequestInCache(userCode, cacheData.getDeviceCode());
        DeviceCodeGrant deviceCodeGrant = authorizationGrantList.createDeviceGrant(cacheData, user);

        log.info("Granted device authorization request, user_code: {}, device_code: {}, grant_id: {}", userCode, cacheData.getDeviceCode(), deviceCodeGrant.getGrantId());
    }

}<|MERGE_RESOLUTION|>--- conflicted
+++ resolved
@@ -80,6 +80,7 @@
 import java.nio.charset.StandardCharsets;
 import java.util.*;
 import java.util.Map.Entry;
+import java.util.Set;
 import java.util.function.Function;
 
 import static io.jans.as.model.util.StringUtils.implode;
@@ -802,14 +803,7 @@
         cibaRequestService.removeCibaRequest(authReqId);
         CIBAGrant cibaGrant = authorizationGrantList.createCIBAGrant(cibaRequest);
 
-<<<<<<< HEAD
-        RefreshToken refreshToken = cibaGrant.createRefreshToken(null);
-        log.debug("Issuing refresh token: {}", refreshToken.getCode());
-
         AccessToken accessToken = cibaGrant.createAccessToken(null, httpRequest.getHeader("X-ClientCert"), new ExecutionContext(httpRequest, httpResponse));
-=======
-        AccessToken accessToken = cibaGrant.createAccessToken(httpRequest.getHeader("X-ClientCert"), new ExecutionContext(httpRequest, httpResponse));
->>>>>>> 870d482b
         log.debug("Issuing access token: {}", accessToken.getCode());
 
         ExternalUpdateTokenContext context = new ExternalUpdateTokenContext(httpRequest, cibaGrant, client, appConfiguration, attributeService);
@@ -818,9 +812,9 @@
         final int refreshTokenLifetimeInSeconds = externalUpdateTokenService.getRefreshTokenLifetimeInSeconds(context);
         final RefreshToken refreshToken;
         if (refreshTokenLifetimeInSeconds > 0) {
-            refreshToken = cibaGrant.createRefreshToken(refreshTokenLifetimeInSeconds);
+            refreshToken = cibaGrant.createRefreshToken(null, refreshTokenLifetimeInSeconds);
         } else {
-            refreshToken = cibaGrant.createRefreshToken();
+            refreshToken = cibaGrant.createRefreshToken(null);
         }
         log.debug("Issuing refresh token: {}", (refreshToken != null ? refreshToken.getCode() : ""));
 
