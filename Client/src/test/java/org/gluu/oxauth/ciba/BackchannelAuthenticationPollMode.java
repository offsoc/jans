/*
 * oxAuth is available under the MIT License (2008). See http://opensource.org/licenses/MIT for full text.
 *
 * Copyright (c) 2014, Gluu
 */

package org.gluu.oxauth.ciba;

import org.apache.commons.lang.RandomStringUtils;
import org.gluu.oxauth.model.ciba.BackchannelAuthenticationErrorResponseType;
import org.gluu.oxauth.model.common.*;
import org.json.JSONObject;
import org.testng.annotations.Parameters;
import org.testng.annotations.Test;
import org.gluu.oxauth.BaseTest;
import org.gluu.oxauth.client.*;
import org.gluu.oxauth.model.crypto.OxAuthCryptoProvider;
import org.gluu.oxauth.model.crypto.encryption.BlockEncryptionAlgorithm;
import org.gluu.oxauth.model.crypto.encryption.KeyEncryptionAlgorithm;
import org.gluu.oxauth.model.crypto.signature.AsymmetricSignatureAlgorithm;
import org.gluu.oxauth.model.crypto.signature.ECDSAPublicKey;
import org.gluu.oxauth.model.crypto.signature.RSAPublicKey;
import org.gluu.oxauth.model.crypto.signature.SignatureAlgorithm;
import org.gluu.oxauth.model.jwe.Jwe;
import org.gluu.oxauth.model.jws.ECDSASigner;
import org.gluu.oxauth.model.jws.RSASigner;
import org.gluu.oxauth.model.jwt.Jwt;
import org.gluu.oxauth.model.jwt.JwtClaimName;
import org.gluu.oxauth.model.jwt.JwtHeaderName;
import org.gluu.oxauth.model.register.ApplicationType;
import org.gluu.oxauth.model.util.StringUtils;
import org.gluu.oxauth.model.util.Util;

import java.security.PrivateKey;
import java.util.Arrays;
import java.util.List;
import java.util.UUID;

import static org.testng.Assert.*;
import static org.gluu.oxauth.model.register.RegisterRequestParam.*;

/**
 * @author Javier Rojas Blum
<<<<<<< HEAD
 * @version April 10, 2020
=======
 * @version April 22, 2020
>>>>>>> af12cd7b
 */
public class BackchannelAuthenticationPollMode extends BaseTest {

    String idTokenHintRS256;
    String idTokenHintRS384;
    String idTokenHintRS512;
    String idTokenHintES256;
    String idTokenHintES384;
    String idTokenHintES512;
    String idTokenHintPS256;
    String idTokenHintPS384;
    String idTokenHintPS512;
    String idTokenHintAlgA128KWEncA128GCM;
    String idTokenHintAlgA256KWEncA256GCM;
    String idTokenHintAlgRSA15EncA128CBCPLUSHS256;
    String idTokenHintAlgRSA15EncA256CBCPLUSHS512;
    String idTokenHintAlgRSAOAEPEncA256GCM;

    String loginHintTokenRS256;
    String loginHintTokenRS384;
    String loginHintTokenRS512;
    String loginHintTokenES256;
    String loginHintTokenES384;
    String loginHintTokenES512;
    String loginHintTokenPS256;
    String loginHintTokenPS384;
    String loginHintTokenPS512;

    @Parameters({"clientJwksUri", "userId", "backchannelUserCode"})
    @Test
    public void backchannelTokenDeliveryModePollLoginHint1(
            final String clientJwksUri, final String userId, final String backchannelUserCode) throws InterruptedException {
        showTitle("backchannelTokenDeliveryModePollLoginHint1");

        // 1. Dynamic Client Registration
        RegisterRequest registerRequest = new RegisterRequest(ApplicationType.WEB, "oxAuth test app", null);
        registerRequest.setJwksUri(clientJwksUri);
        registerRequest.setGrantTypes(Arrays.asList(GrantType.CIBA));

        registerRequest.setBackchannelTokenDeliveryMode(BackchannelTokenDeliveryMode.POLL);
        registerRequest.setBackchannelAuthenticationRequestSigningAlg(AsymmetricSignatureAlgorithm.RS256);
        registerRequest.setBackchannelUserCodeParameter(true);

        RegisterClient registerClient = new RegisterClient(registrationEndpoint);
        registerClient.setRequest(registerRequest);
        RegisterResponse registerResponse = registerClient.exec();

        showClient(registerClient);
        assertEquals(registerResponse.getStatus(), 200, "Unexpected response code: " + registerResponse.getEntity());
        assertNotNull(registerResponse.getClientId());
        assertNotNull(registerResponse.getClientSecret());
        assertNotNull(registerResponse.getRegistrationAccessToken());
        assertNotNull(registerResponse.getClientSecretExpiresAt());

        assertTrue(registerResponse.getClaims().containsKey(BACKCHANNEL_TOKEN_DELIVERY_MODE.toString()));
        assertTrue(registerResponse.getClaims().containsKey(BACKCHANNEL_AUTHENTICATION_REQUEST_SIGNING_ALG.toString()));
        assertTrue(registerResponse.getClaims().containsKey(BACKCHANNEL_USER_CODE_PARAMETER.toString()));
        assertEquals(registerResponse.getClaims().get(BACKCHANNEL_TOKEN_DELIVERY_MODE.toString()), BackchannelTokenDeliveryMode.POLL.getValue());
        assertEquals(registerResponse.getClaims().get(BACKCHANNEL_AUTHENTICATION_REQUEST_SIGNING_ALG.toString()), AsymmetricSignatureAlgorithm.RS256.getValue());
        assertEquals(registerResponse.getClaims().get(BACKCHANNEL_USER_CODE_PARAMETER.toString()), new Boolean(true).toString());

        String clientId = registerResponse.getClientId();
        String clientSecret = registerResponse.getClientSecret();

        // 2. Authentication Request
        String bindingMessage = RandomStringUtils.randomAlphanumeric(6);
        String clientNotificationToken = UUID.randomUUID().toString();

        BackchannelAuthenticationRequest backchannelAuthenticationRequest = new BackchannelAuthenticationRequest();
        backchannelAuthenticationRequest.setScope(Arrays.asList("openid", "profile", "email", "address", "phone"));
        backchannelAuthenticationRequest.setLoginHint(userId);
        backchannelAuthenticationRequest.setClientNotificationToken(clientNotificationToken);
        backchannelAuthenticationRequest.setUserCode(backchannelUserCode);
        backchannelAuthenticationRequest.setRequestedExpiry(1200);
        backchannelAuthenticationRequest.setAcrValues(Arrays.asList("auth_ldap_server", "basic"));
        backchannelAuthenticationRequest.setBindingMessage(bindingMessage);
        backchannelAuthenticationRequest.setAuthUsername(clientId);
        backchannelAuthenticationRequest.setAuthPassword(clientSecret);

        BackchannelAuthenticationClient backchannelAuthenticationClient = new BackchannelAuthenticationClient(backchannelAuthenticationEndpoint);
        backchannelAuthenticationClient.setRequest(backchannelAuthenticationRequest);
        BackchannelAuthenticationResponse backchannelAuthenticationResponse = backchannelAuthenticationClient.exec();

        showClient(backchannelAuthenticationClient);
        assertEquals(backchannelAuthenticationResponse.getStatus(), 200, "Unexpected response code: " + backchannelAuthenticationResponse.getEntity());
        assertNotNull(backchannelAuthenticationResponse.getAuthReqId());
        assertNotNull(backchannelAuthenticationResponse.getExpiresIn());
        assertNotNull(backchannelAuthenticationResponse.getInterval()); // This parameter will only be present if the Client is registered to use the Poll or Ping modes.

        String authReqId = backchannelAuthenticationResponse.getAuthReqId();

        // 3. Token Request Using CIBA Grant Type
        TokenResponse tokenResponse = null;
        int pollCount = 0;
        do {
            Thread.sleep(5000);

            TokenRequest tokenRequest = new TokenRequest(GrantType.CIBA);
            tokenRequest.setAuthUsername(clientId);
            tokenRequest.setAuthPassword(clientSecret);
            tokenRequest.setAuthReqId(authReqId);

            TokenClient tokenClient = new TokenClient(tokenEndpoint);
            tokenClient.setRequest(tokenRequest);
            tokenResponse = tokenClient.exec();

            showClient(tokenClient);
            pollCount++;
        } while (tokenResponse.getStatus() == 400 && pollCount < 5);

        assertEquals(tokenResponse.getStatus(), 200, "Unexpected response code: " + tokenResponse.getStatus());
        assertNotNull(tokenResponse.getEntity(), "The entity is null");
        assertNotNull(tokenResponse.getAccessToken(), "The access token is null");
        assertNotNull(tokenResponse.getTokenType(), "The token type is null");

        String accessToken = tokenResponse.getAccessToken();

        // 4. Request user info
        UserInfoClient userInfoClient = new UserInfoClient(userInfoEndpoint);
        UserInfoResponse userInfoResponse = userInfoClient.execUserInfo(accessToken);

        showClient(userInfoClient);
        assertEquals(userInfoResponse.getStatus(), 200, "Unexpected response code: " + userInfoResponse.getStatus());
        assertNotNull(userInfoResponse.getClaim(JwtClaimName.SUBJECT_IDENTIFIER));
        assertNotNull(userInfoResponse.getClaim(JwtClaimName.WEBSITE));
        assertNotNull(userInfoResponse.getClaim(JwtClaimName.ZONEINFO));
        assertNotNull(userInfoResponse.getClaim(JwtClaimName.ADDRESS));
        assertNotNull(userInfoResponse.getClaim(JwtClaimName.BIRTHDATE));
        assertNotNull(userInfoResponse.getClaim(JwtClaimName.EMAIL_VERIFIED));
        assertNotNull(userInfoResponse.getClaim(JwtClaimName.GENDER));
        assertNotNull(userInfoResponse.getClaim(JwtClaimName.PROFILE));
        assertNotNull(userInfoResponse.getClaim(JwtClaimName.PHONE_NUMBER_VERIFIED));
        assertNotNull(userInfoResponse.getClaim(JwtClaimName.PREFERRED_USERNAME));
        assertNotNull(userInfoResponse.getClaim(JwtClaimName.GIVEN_NAME));
        assertNotNull(userInfoResponse.getClaim(JwtClaimName.MIDDLE_NAME));
        assertNotNull(userInfoResponse.getClaim(JwtClaimName.LOCALE));
        assertNotNull(userInfoResponse.getClaim(JwtClaimName.PICTURE));
        assertNotNull(userInfoResponse.getClaim(JwtClaimName.UPDATED_AT));
        assertNotNull(userInfoResponse.getClaim(JwtClaimName.NAME));
        assertNotNull(userInfoResponse.getClaim(JwtClaimName.NICKNAME));
        assertNotNull(userInfoResponse.getClaim(JwtClaimName.PHONE_NUMBER));
        assertNotNull(userInfoResponse.getClaim(JwtClaimName.FAMILY_NAME));
        assertNotNull(userInfoResponse.getClaim(JwtClaimName.EMAIL));
    }

    @Parameters({"clientJwksUri", "userEmail", "backchannelUserCode"})
    @Test
    public void backchannelTokenDeliveryModePollLoginHint2(
            final String clientJwksUri, final String userEmail, final String backchannelUserCode) {
        showTitle("backchannelTokenDeliveryModePollLoginHint2");

        // 1. Dynamic Client Registration
        RegisterRequest registerRequest = new RegisterRequest(ApplicationType.WEB, "oxAuth test app", null);
        registerRequest.setJwksUri(clientJwksUri);
        registerRequest.setGrantTypes(Arrays.asList(GrantType.CIBA));

        registerRequest.setBackchannelTokenDeliveryMode(BackchannelTokenDeliveryMode.POLL);
        registerRequest.setBackchannelAuthenticationRequestSigningAlg(AsymmetricSignatureAlgorithm.RS256);
        registerRequest.setBackchannelUserCodeParameter(true);

        RegisterClient registerClient = new RegisterClient(registrationEndpoint);
        registerClient.setRequest(registerRequest);
        RegisterResponse registerResponse = registerClient.exec();

        showClient(registerClient);
        assertEquals(registerResponse.getStatus(), 200, "Unexpected response code: " + registerResponse.getEntity());
        assertNotNull(registerResponse.getClientId());
        assertNotNull(registerResponse.getClientSecret());
        assertNotNull(registerResponse.getRegistrationAccessToken());
        assertNotNull(registerResponse.getClientSecretExpiresAt());

        assertTrue(registerResponse.getClaims().containsKey(BACKCHANNEL_TOKEN_DELIVERY_MODE.toString()));
        assertTrue(registerResponse.getClaims().containsKey(BACKCHANNEL_AUTHENTICATION_REQUEST_SIGNING_ALG.toString()));
        assertTrue(registerResponse.getClaims().containsKey(BACKCHANNEL_USER_CODE_PARAMETER.toString()));
        assertEquals(registerResponse.getClaims().get(BACKCHANNEL_TOKEN_DELIVERY_MODE.toString()), BackchannelTokenDeliveryMode.POLL.getValue());
        assertEquals(registerResponse.getClaims().get(BACKCHANNEL_AUTHENTICATION_REQUEST_SIGNING_ALG.toString()), AsymmetricSignatureAlgorithm.RS256.getValue());
        assertEquals(registerResponse.getClaims().get(BACKCHANNEL_USER_CODE_PARAMETER.toString()), new Boolean(true).toString());

        String clientId = registerResponse.getClientId();
        String clientSecret = registerResponse.getClientSecret();

        // 2. Authentication Request
        String clientNotificationToken = UUID.randomUUID().toString();

        BackchannelAuthenticationRequest backchannelAuthenticationRequest = new BackchannelAuthenticationRequest();
        backchannelAuthenticationRequest.setScope(Arrays.asList("openid"));
        backchannelAuthenticationRequest.setLoginHint(userEmail);
        backchannelAuthenticationRequest.setClientNotificationToken(clientNotificationToken);
        backchannelAuthenticationRequest.setUserCode(backchannelUserCode);
        backchannelAuthenticationRequest.setRequestedExpiry(1200);
        backchannelAuthenticationRequest.setAuthUsername(clientId);
        backchannelAuthenticationRequest.setAuthPassword(clientSecret);

        BackchannelAuthenticationClient backchannelAuthenticationClient = new BackchannelAuthenticationClient(backchannelAuthenticationEndpoint);
        backchannelAuthenticationClient.setRequest(backchannelAuthenticationRequest);
        BackchannelAuthenticationResponse backchannelAuthenticationResponse = backchannelAuthenticationClient.exec();

        showClient(backchannelAuthenticationClient);
        assertEquals(backchannelAuthenticationResponse.getStatus(), 200, "Unexpected response code: " + backchannelAuthenticationResponse.getEntity());
        assertNotNull(backchannelAuthenticationResponse.getAuthReqId());
        assertNotNull(backchannelAuthenticationResponse.getExpiresIn());
        assertNotNull(backchannelAuthenticationResponse.getInterval()); // This parameter will only be present if the Client is registered to use the Poll or Ping modes.
    }

    @Parameters({"clientJwksUri", "userInum", "backchannelUserCode"})
    @Test
    public void backchannelTokenDeliveryModePollLoginHint3(
            final String clientJwksUri, final String userInum, final String backchannelUserCode) {
        showTitle("backchannelTokenDeliveryModePollLoginHint3");

        // 1. Dynamic Client Registration
        RegisterRequest registerRequest = new RegisterRequest(ApplicationType.WEB, "oxAuth test app", null);
        registerRequest.setJwksUri(clientJwksUri);
        registerRequest.setGrantTypes(Arrays.asList(GrantType.CIBA));

        registerRequest.setBackchannelTokenDeliveryMode(BackchannelTokenDeliveryMode.POLL);
        registerRequest.setBackchannelAuthenticationRequestSigningAlg(AsymmetricSignatureAlgorithm.RS256);
        registerRequest.setBackchannelUserCodeParameter(true);

        RegisterClient registerClient = new RegisterClient(registrationEndpoint);
        registerClient.setRequest(registerRequest);
        RegisterResponse registerResponse = registerClient.exec();

        showClient(registerClient);
        assertEquals(registerResponse.getStatus(), 200, "Unexpected response code: " + registerResponse.getEntity());
        assertNotNull(registerResponse.getClientId());
        assertNotNull(registerResponse.getClientSecret());
        assertNotNull(registerResponse.getRegistrationAccessToken());
        assertNotNull(registerResponse.getClientSecretExpiresAt());

        assertTrue(registerResponse.getClaims().containsKey(BACKCHANNEL_TOKEN_DELIVERY_MODE.toString()));
        assertTrue(registerResponse.getClaims().containsKey(BACKCHANNEL_AUTHENTICATION_REQUEST_SIGNING_ALG.toString()));
        assertTrue(registerResponse.getClaims().containsKey(BACKCHANNEL_USER_CODE_PARAMETER.toString()));
        assertEquals(registerResponse.getClaims().get(BACKCHANNEL_TOKEN_DELIVERY_MODE.toString()), BackchannelTokenDeliveryMode.POLL.getValue());
        assertEquals(registerResponse.getClaims().get(BACKCHANNEL_AUTHENTICATION_REQUEST_SIGNING_ALG.toString()), AsymmetricSignatureAlgorithm.RS256.getValue());
        assertEquals(registerResponse.getClaims().get(BACKCHANNEL_USER_CODE_PARAMETER.toString()), new Boolean(true).toString());

        String clientId = registerResponse.getClientId();
        String clientSecret = registerResponse.getClientSecret();

        // 2. Authentication Request
        String clientNotificationToken = UUID.randomUUID().toString();

        BackchannelAuthenticationRequest backchannelAuthenticationRequest = new BackchannelAuthenticationRequest();
        backchannelAuthenticationRequest.setScope(Arrays.asList("openid"));
        backchannelAuthenticationRequest.setLoginHint(userInum);
        backchannelAuthenticationRequest.setClientNotificationToken(clientNotificationToken);
        backchannelAuthenticationRequest.setUserCode(backchannelUserCode);
        backchannelAuthenticationRequest.setRequestedExpiry(1200);
        backchannelAuthenticationRequest.setAuthUsername(clientId);
        backchannelAuthenticationRequest.setAuthPassword(clientSecret);

        BackchannelAuthenticationClient backchannelAuthenticationClient = new BackchannelAuthenticationClient(backchannelAuthenticationEndpoint);
        backchannelAuthenticationClient.setRequest(backchannelAuthenticationRequest);
        BackchannelAuthenticationResponse backchannelAuthenticationResponse = backchannelAuthenticationClient.exec();

        showClient(backchannelAuthenticationClient);
        assertEquals(backchannelAuthenticationResponse.getStatus(), 200, "Unexpected response code: " + backchannelAuthenticationResponse.getEntity());
        assertNotNull(backchannelAuthenticationResponse.getAuthReqId());
        assertNotNull(backchannelAuthenticationResponse.getExpiresIn());
        assertNotNull(backchannelAuthenticationResponse.getInterval()); // This parameter will only be present if the Client is registered to use the Poll or Ping modes.
    }

<<<<<<< HEAD
    @Parameters({"clientJwksUri", "userId"})
    @Test
    public void backchannelTokenDeliveryModePollLoginHint4(
            final String clientJwksUri, final String userId) throws Exception {
=======
    @Parameters({"clientJwksUri", "userId", "backchannelUserCode"})
    @Test
    public void backchannelTokenDeliveryModePollLoginHint4(
            final String clientJwksUri, final String userId, final String backchannelUserCode) throws Exception {
>>>>>>> af12cd7b
        showTitle("backchannelTokenDeliveryModePollLoginHint4");

        RegisterResponse registerResponse1 = requestClientRegistration(clientJwksUri);
        RegisterResponse registerResponse2 = requestClientRegistration(clientJwksUri);

<<<<<<< HEAD
        String sub1 = requestBackchannelAuthentication(userId, registerResponse1.getClientId(), registerResponse1.getClientSecret());
        String sub2 = requestBackchannelAuthentication(userId, registerResponse2.getClientId(), registerResponse2.getClientSecret());

        assertEquals(sub1, sub2, "Each client must share the same sub value");

        String sub3 = requestBackchannelAuthentication(userId, registerResponse1.getClientId(), registerResponse1.getClientSecret());
        String sub4 = requestBackchannelAuthentication(userId, registerResponse2.getClientId(), registerResponse2.getClientSecret());
=======
        String sub1 = requestBackchannelAuthentication(userId, registerResponse1.getClientId(), registerResponse1.getClientSecret(), backchannelUserCode);
        String sub2 = requestBackchannelAuthentication(userId, registerResponse2.getClientId(), registerResponse2.getClientSecret(), backchannelUserCode);

        assertEquals(sub1, sub2, "Each client must share the same sub value");

        String sub3 = requestBackchannelAuthentication(userId, registerResponse1.getClientId(), registerResponse1.getClientSecret(), backchannelUserCode);
        String sub4 = requestBackchannelAuthentication(userId, registerResponse2.getClientId(), registerResponse2.getClientSecret(), backchannelUserCode);
>>>>>>> af12cd7b

        assertEquals(sub1, sub3, "Same client must receive the same sub value");
        assertEquals(sub2, sub4, "Same client must receive the same sub value");
    }

    public RegisterResponse requestClientRegistration(
            final String clientJwksUri) {
        // Dynamic Client Registration
        RegisterRequest registerRequest = new RegisterRequest(ApplicationType.WEB, "oxAuth test app", null);
        registerRequest.setJwksUri(clientJwksUri);
        registerRequest.setGrantTypes(Arrays.asList(GrantType.CIBA));

        registerRequest.setBackchannelTokenDeliveryMode(BackchannelTokenDeliveryMode.POLL);
        registerRequest.setBackchannelAuthenticationRequestSigningAlg(AsymmetricSignatureAlgorithm.RS256);
        registerRequest.setBackchannelUserCodeParameter(true);

        RegisterClient registerClient = new RegisterClient(registrationEndpoint);
        registerClient.setRequest(registerRequest);
        RegisterResponse registerResponse = registerClient.exec();

        showClient(registerClient);
        assertEquals(registerResponse.getStatus(), 200, "Unexpected response code: " + registerResponse.getEntity());
        assertNotNull(registerResponse.getClientId());
        assertNotNull(registerResponse.getClientSecret());
        assertNotNull(registerResponse.getRegistrationAccessToken());
        assertNotNull(registerResponse.getClientSecretExpiresAt());

        assertTrue(registerResponse.getClaims().containsKey(BACKCHANNEL_TOKEN_DELIVERY_MODE.toString()));
        assertTrue(registerResponse.getClaims().containsKey(BACKCHANNEL_AUTHENTICATION_REQUEST_SIGNING_ALG.toString()));
        assertTrue(registerResponse.getClaims().containsKey(BACKCHANNEL_USER_CODE_PARAMETER.toString()));
        assertEquals(registerResponse.getClaims().get(BACKCHANNEL_TOKEN_DELIVERY_MODE.toString()), BackchannelTokenDeliveryMode.POLL.getValue());
        assertEquals(registerResponse.getClaims().get(BACKCHANNEL_AUTHENTICATION_REQUEST_SIGNING_ALG.toString()), AsymmetricSignatureAlgorithm.RS256.getValue());
        assertEquals(registerResponse.getClaims().get(BACKCHANNEL_USER_CODE_PARAMETER.toString()), new Boolean(true).toString());

        return registerResponse;
    }

    public String requestBackchannelAuthentication(
<<<<<<< HEAD
            final String userId, final String clientId, final String clientSecret) throws Exception {
        // Authentication Request
        String bindingMessage = RandomStringUtils.randomAlphanumeric(6);
=======
            final String userId, final String clientId, final String clientSecret, final String backchannelUserCode) throws Exception {
        // Authentication Request
        String bindingMessage = RandomStringUtils.randomAlphanumeric(6);
        String clientNotificationToken = UUID.randomUUID().toString();
>>>>>>> af12cd7b

        BackchannelAuthenticationRequest backchannelAuthenticationRequest = new BackchannelAuthenticationRequest();
        backchannelAuthenticationRequest.setScope(Arrays.asList("openid", "profile", "email", "address", "phone"));
        backchannelAuthenticationRequest.setLoginHint(userId);
<<<<<<< HEAD
        backchannelAuthenticationRequest.setClientNotificationToken("123");
        backchannelAuthenticationRequest.setUserCode("qwe");
=======
        backchannelAuthenticationRequest.setClientNotificationToken(clientNotificationToken);
        backchannelAuthenticationRequest.setUserCode(backchannelUserCode);
>>>>>>> af12cd7b
        backchannelAuthenticationRequest.setRequestedExpiry(1200);
        backchannelAuthenticationRequest.setAcrValues(Arrays.asList("auth_ldap_server", "basic"));
        backchannelAuthenticationRequest.setBindingMessage(bindingMessage);
        backchannelAuthenticationRequest.setAuthUsername(clientId);
        backchannelAuthenticationRequest.setAuthPassword(clientSecret);

        BackchannelAuthenticationClient backchannelAuthenticationClient = new BackchannelAuthenticationClient(backchannelAuthenticationEndpoint);
        backchannelAuthenticationClient.setRequest(backchannelAuthenticationRequest);
        BackchannelAuthenticationResponse backchannelAuthenticationResponse = backchannelAuthenticationClient.exec();

        showClient(backchannelAuthenticationClient);
        assertEquals(backchannelAuthenticationResponse.getStatus(), 200, "Unexpected response code: " + backchannelAuthenticationResponse.getEntity());
        assertNotNull(backchannelAuthenticationResponse.getAuthReqId());
        assertNotNull(backchannelAuthenticationResponse.getExpiresIn());
        assertNotNull(backchannelAuthenticationResponse.getInterval()); // This parameter will only be present if the Client is registered to use the Poll or Ping modes.

        String authReqId = backchannelAuthenticationResponse.getAuthReqId();

        // Token Request Using CIBA Grant Type
        TokenResponse tokenResponse = null;
        int pollCount = 0;
        do {
            Thread.sleep(5000);

            TokenRequest tokenRequest = new TokenRequest(GrantType.CIBA);
            tokenRequest.setAuthUsername(clientId);
            tokenRequest.setAuthPassword(clientSecret);
            tokenRequest.setAuthReqId(authReqId);

            TokenClient tokenClient = new TokenClient(tokenEndpoint);
            tokenClient.setRequest(tokenRequest);
            tokenResponse = tokenClient.exec();

            showClient(tokenClient);
            pollCount++;
        } while (tokenResponse.getStatus() == 400 && pollCount < 5);

        assertEquals(tokenResponse.getStatus(), 200, "Unexpected response code: " + tokenResponse.getStatus());
        assertNotNull(tokenResponse.getEntity(), "The entity is null");
        assertNotNull(tokenResponse.getAccessToken(), "The access token is null");
        assertNotNull(tokenResponse.getTokenType(), "The token type is null");

        String accessToken = tokenResponse.getAccessToken();
        String idToken = tokenResponse.getIdToken();

        // Request user info
        UserInfoClient userInfoClient = new UserInfoClient(userInfoEndpoint);
        UserInfoResponse userInfoResponse = userInfoClient.execUserInfo(accessToken);

        showClient(userInfoClient);
        assertEquals(userInfoResponse.getStatus(), 200, "Unexpected response code: " + userInfoResponse.getStatus());
        assertNotNull(userInfoResponse.getClaim(JwtClaimName.SUBJECT_IDENTIFIER));
        assertNotNull(userInfoResponse.getClaim(JwtClaimName.WEBSITE));
        assertNotNull(userInfoResponse.getClaim(JwtClaimName.ZONEINFO));
        assertNotNull(userInfoResponse.getClaim(JwtClaimName.ADDRESS));
        assertNotNull(userInfoResponse.getClaim(JwtClaimName.BIRTHDATE));
        assertNotNull(userInfoResponse.getClaim(JwtClaimName.EMAIL_VERIFIED));
        assertNotNull(userInfoResponse.getClaim(JwtClaimName.GENDER));
        assertNotNull(userInfoResponse.getClaim(JwtClaimName.PROFILE));
        assertNotNull(userInfoResponse.getClaim(JwtClaimName.PHONE_NUMBER_VERIFIED));
        assertNotNull(userInfoResponse.getClaim(JwtClaimName.PREFERRED_USERNAME));
        assertNotNull(userInfoResponse.getClaim(JwtClaimName.GIVEN_NAME));
        assertNotNull(userInfoResponse.getClaim(JwtClaimName.MIDDLE_NAME));
        assertNotNull(userInfoResponse.getClaim(JwtClaimName.LOCALE));
        assertNotNull(userInfoResponse.getClaim(JwtClaimName.PICTURE));
        assertNotNull(userInfoResponse.getClaim(JwtClaimName.UPDATED_AT));
        assertNotNull(userInfoResponse.getClaim(JwtClaimName.NAME));
        assertNotNull(userInfoResponse.getClaim(JwtClaimName.NICKNAME));
        assertNotNull(userInfoResponse.getClaim(JwtClaimName.PHONE_NUMBER));
        assertNotNull(userInfoResponse.getClaim(JwtClaimName.FAMILY_NAME));
        assertNotNull(userInfoResponse.getClaim(JwtClaimName.EMAIL));

        // Validate id_token
        Jwt jwt = Jwt.parse(idToken);
        assertNotNull(jwt.getHeader().getClaimAsString(JwtHeaderName.TYPE));
        assertNotNull(jwt.getHeader().getClaimAsString(JwtHeaderName.ALGORITHM));
        assertNotNull(jwt.getClaims().getClaimAsString(JwtClaimName.SUBJECT_IDENTIFIER));
        assertNotNull(jwt.getClaims().getClaimAsString(JwtClaimName.ISSUER));
        assertNotNull(jwt.getClaims().getClaimAsString(JwtClaimName.AUDIENCE));
        assertNotNull(jwt.getClaims().getClaimAsString(JwtClaimName.EXPIRATION_TIME));
        assertNotNull(jwt.getClaims().getClaimAsString(JwtClaimName.ISSUED_AT));
        assertNotNull(jwt.getClaims().getClaimAsString(JwtClaimName.SUBJECT_IDENTIFIER));

        RSAPublicKey publicKey = JwkClient.getRSAPublicKey(
                jwksUri,
                jwt.getHeader().getClaimAsString(JwtHeaderName.KEY_ID));
        RSASigner rsaSigner = new RSASigner(SignatureAlgorithm.RS256, publicKey);

        assertTrue(rsaSigner.validate(jwt));

        String sub = jwt.getClaims().getClaimAsString(JwtClaimName.SUBJECT_IDENTIFIER);

        return sub;
    }

<<<<<<< HEAD
    @Parameters({"clientJwksUri"})
=======
    @Parameters({"clientJwksUri", "backchannelUserCode"})
>>>>>>> af12cd7b
    @Test(dependsOnMethods = "idTokenHintRS256")
    public void backchannelTokenDeliveryModePollIdTokenHintRS256(
            final String clientJwksUri, final String backchannelUserCode) {
        showTitle("backchannelTokenDeliveryModePollIdTokenHintRS256");

        // 1. Dynamic Client Registration
        RegisterRequest registerRequest = new RegisterRequest(ApplicationType.WEB, "oxAuth test app", null);
        registerRequest.setJwksUri(clientJwksUri);
        registerRequest.setGrantTypes(Arrays.asList(GrantType.CIBA));

        registerRequest.setBackchannelTokenDeliveryMode(BackchannelTokenDeliveryMode.POLL);
        registerRequest.setBackchannelAuthenticationRequestSigningAlg(AsymmetricSignatureAlgorithm.RS256);
        registerRequest.setBackchannelUserCodeParameter(true);

        RegisterClient registerClient = new RegisterClient(registrationEndpoint);
        registerClient.setRequest(registerRequest);
        RegisterResponse registerResponse = registerClient.exec();

        showClient(registerClient);
        assertEquals(registerResponse.getStatus(), 200, "Unexpected response code: " + registerResponse.getEntity());
        assertNotNull(registerResponse.getClientId());
        assertNotNull(registerResponse.getClientSecret());
        assertNotNull(registerResponse.getRegistrationAccessToken());
        assertNotNull(registerResponse.getClientSecretExpiresAt());

        assertTrue(registerResponse.getClaims().containsKey(BACKCHANNEL_TOKEN_DELIVERY_MODE.toString()));
        assertTrue(registerResponse.getClaims().containsKey(BACKCHANNEL_AUTHENTICATION_REQUEST_SIGNING_ALG.toString()));
        assertTrue(registerResponse.getClaims().containsKey(BACKCHANNEL_USER_CODE_PARAMETER.toString()));
        assertEquals(registerResponse.getClaims().get(BACKCHANNEL_TOKEN_DELIVERY_MODE.toString()), BackchannelTokenDeliveryMode.POLL.getValue());
        assertEquals(registerResponse.getClaims().get(BACKCHANNEL_AUTHENTICATION_REQUEST_SIGNING_ALG.toString()), AsymmetricSignatureAlgorithm.RS256.getValue());
        assertEquals(registerResponse.getClaims().get(BACKCHANNEL_USER_CODE_PARAMETER.toString()), new Boolean(true).toString());

        String clientId = registerResponse.getClientId();
        String clientSecret = registerResponse.getClientSecret();

        // 2. Authentication Request
        String clientNotificationToken = UUID.randomUUID().toString();

        BackchannelAuthenticationRequest backchannelAuthenticationRequest = new BackchannelAuthenticationRequest();
        backchannelAuthenticationRequest.setScope(Arrays.asList("openid"));
        backchannelAuthenticationRequest.setIdTokenHint(idTokenHintRS256);
        backchannelAuthenticationRequest.setClientNotificationToken(clientNotificationToken);
        backchannelAuthenticationRequest.setUserCode(backchannelUserCode);
        backchannelAuthenticationRequest.setRequestedExpiry(1200);
        backchannelAuthenticationRequest.setAuthUsername(clientId);
        backchannelAuthenticationRequest.setAuthPassword(clientSecret);

        BackchannelAuthenticationClient backchannelAuthenticationClient = new BackchannelAuthenticationClient(backchannelAuthenticationEndpoint);
        backchannelAuthenticationClient.setRequest(backchannelAuthenticationRequest);
        BackchannelAuthenticationResponse backchannelAuthenticationResponse = backchannelAuthenticationClient.exec();

        showClient(backchannelAuthenticationClient);
        assertEquals(backchannelAuthenticationResponse.getStatus(), 200, "Unexpected response code: " + backchannelAuthenticationResponse.getEntity());
        assertNotNull(backchannelAuthenticationResponse.getAuthReqId());
        assertNotNull(backchannelAuthenticationResponse.getExpiresIn());
        assertNotNull(backchannelAuthenticationResponse.getInterval()); // This parameter will only be present if the Client is registered to use the Poll or Ping modes.
    }

    @Parameters({"clientJwksUri", "backchannelUserCode"})
    @Test(dependsOnMethods = "idTokenHintRS384")
    public void backchannelTokenDeliveryModePollIdTokenHintRS384(
            final String clientJwksUri, final String backchannelUserCode) {
        showTitle("backchannelTokenDeliveryModePollIdTokenHintRS384");

        // 1. Dynamic Client Registration
        RegisterRequest registerRequest = new RegisterRequest(ApplicationType.WEB, "oxAuth test app", null);
        registerRequest.setJwksUri(clientJwksUri);
        registerRequest.setGrantTypes(Arrays.asList(GrantType.CIBA));

        registerRequest.setBackchannelTokenDeliveryMode(BackchannelTokenDeliveryMode.POLL);
        registerRequest.setBackchannelAuthenticationRequestSigningAlg(AsymmetricSignatureAlgorithm.RS384);
        registerRequest.setBackchannelUserCodeParameter(true);

        RegisterClient registerClient = new RegisterClient(registrationEndpoint);
        registerClient.setRequest(registerRequest);
        RegisterResponse registerResponse = registerClient.exec();

        showClient(registerClient);
        assertEquals(registerResponse.getStatus(), 200, "Unexpected response code: " + registerResponse.getEntity());
        assertNotNull(registerResponse.getClientId());
        assertNotNull(registerResponse.getClientSecret());
        assertNotNull(registerResponse.getRegistrationAccessToken());
        assertNotNull(registerResponse.getClientSecretExpiresAt());

        assertTrue(registerResponse.getClaims().containsKey(BACKCHANNEL_TOKEN_DELIVERY_MODE.toString()));
        assertTrue(registerResponse.getClaims().containsKey(BACKCHANNEL_AUTHENTICATION_REQUEST_SIGNING_ALG.toString()));
        assertTrue(registerResponse.getClaims().containsKey(BACKCHANNEL_USER_CODE_PARAMETER.toString()));
        assertEquals(registerResponse.getClaims().get(BACKCHANNEL_TOKEN_DELIVERY_MODE.toString()), BackchannelTokenDeliveryMode.POLL.getValue());
        assertEquals(registerResponse.getClaims().get(BACKCHANNEL_AUTHENTICATION_REQUEST_SIGNING_ALG.toString()), AsymmetricSignatureAlgorithm.RS384.getValue());
        assertEquals(registerResponse.getClaims().get(BACKCHANNEL_USER_CODE_PARAMETER.toString()), new Boolean(true).toString());

        String clientId = registerResponse.getClientId();
        String clientSecret = registerResponse.getClientSecret();

        // 2. Authentication Request
        String clientNotificationToken = UUID.randomUUID().toString();

        BackchannelAuthenticationRequest backchannelAuthenticationRequest = new BackchannelAuthenticationRequest();
        backchannelAuthenticationRequest.setScope(Arrays.asList("openid"));
        backchannelAuthenticationRequest.setIdTokenHint(idTokenHintRS384);
        backchannelAuthenticationRequest.setClientNotificationToken(clientNotificationToken);
        backchannelAuthenticationRequest.setUserCode(backchannelUserCode);
        backchannelAuthenticationRequest.setRequestedExpiry(1200);
        backchannelAuthenticationRequest.setAuthUsername(clientId);
        backchannelAuthenticationRequest.setAuthPassword(clientSecret);

        BackchannelAuthenticationClient backchannelAuthenticationClient = new BackchannelAuthenticationClient(backchannelAuthenticationEndpoint);
        backchannelAuthenticationClient.setRequest(backchannelAuthenticationRequest);
        BackchannelAuthenticationResponse backchannelAuthenticationResponse = backchannelAuthenticationClient.exec();

        showClient(backchannelAuthenticationClient);
        assertEquals(backchannelAuthenticationResponse.getStatus(), 200, "Unexpected response code: " + backchannelAuthenticationResponse.getEntity());
        assertNotNull(backchannelAuthenticationResponse.getAuthReqId());
        assertNotNull(backchannelAuthenticationResponse.getExpiresIn());
        assertNotNull(backchannelAuthenticationResponse.getInterval()); // This parameter will only be present if the Client is registered to use the Poll or Ping modes.
    }

    @Parameters({"clientJwksUri", "backchannelUserCode"})
    @Test(dependsOnMethods = "idTokenHintRS512")
    public void backchannelTokenDeliveryModePollIdTokenHintRS512(
            final String clientJwksUri, final String backchannelUserCode) {
        showTitle("backchannelTokenDeliveryModePollIdTokenHintRS512");

        // 1. Dynamic Client Registration
        RegisterRequest registerRequest = new RegisterRequest(ApplicationType.WEB, "oxAuth test app", null);
        registerRequest.setJwksUri(clientJwksUri);
        registerRequest.setGrantTypes(Arrays.asList(GrantType.CIBA));

        registerRequest.setBackchannelTokenDeliveryMode(BackchannelTokenDeliveryMode.POLL);
        registerRequest.setBackchannelAuthenticationRequestSigningAlg(AsymmetricSignatureAlgorithm.RS512);
        registerRequest.setBackchannelUserCodeParameter(true);

        RegisterClient registerClient = new RegisterClient(registrationEndpoint);
        registerClient.setRequest(registerRequest);
        RegisterResponse registerResponse = registerClient.exec();

        showClient(registerClient);
        assertEquals(registerResponse.getStatus(), 200, "Unexpected response code: " + registerResponse.getEntity());
        assertNotNull(registerResponse.getClientId());
        assertNotNull(registerResponse.getClientSecret());
        assertNotNull(registerResponse.getRegistrationAccessToken());
        assertNotNull(registerResponse.getClientSecretExpiresAt());

        assertTrue(registerResponse.getClaims().containsKey(BACKCHANNEL_TOKEN_DELIVERY_MODE.toString()));
        assertTrue(registerResponse.getClaims().containsKey(BACKCHANNEL_AUTHENTICATION_REQUEST_SIGNING_ALG.toString()));
        assertTrue(registerResponse.getClaims().containsKey(BACKCHANNEL_USER_CODE_PARAMETER.toString()));
        assertEquals(registerResponse.getClaims().get(BACKCHANNEL_TOKEN_DELIVERY_MODE.toString()), BackchannelTokenDeliveryMode.POLL.getValue());
        assertEquals(registerResponse.getClaims().get(BACKCHANNEL_AUTHENTICATION_REQUEST_SIGNING_ALG.toString()), AsymmetricSignatureAlgorithm.RS512.getValue());
        assertEquals(registerResponse.getClaims().get(BACKCHANNEL_USER_CODE_PARAMETER.toString()), new Boolean(true).toString());

        String clientId = registerResponse.getClientId();
        String clientSecret = registerResponse.getClientSecret();

        // 2. Authentication Request
        String clientNotificationToken = UUID.randomUUID().toString();

        BackchannelAuthenticationRequest backchannelAuthenticationRequest = new BackchannelAuthenticationRequest();
        backchannelAuthenticationRequest.setScope(Arrays.asList("openid"));
        backchannelAuthenticationRequest.setIdTokenHint(idTokenHintRS512);
        backchannelAuthenticationRequest.setClientNotificationToken(clientNotificationToken);
        backchannelAuthenticationRequest.setUserCode(backchannelUserCode);
        backchannelAuthenticationRequest.setRequestedExpiry(1200);
        backchannelAuthenticationRequest.setAuthUsername(clientId);
        backchannelAuthenticationRequest.setAuthPassword(clientSecret);

        BackchannelAuthenticationClient backchannelAuthenticationClient = new BackchannelAuthenticationClient(backchannelAuthenticationEndpoint);
        backchannelAuthenticationClient.setRequest(backchannelAuthenticationRequest);
        BackchannelAuthenticationResponse backchannelAuthenticationResponse = backchannelAuthenticationClient.exec();

        showClient(backchannelAuthenticationClient);
        assertEquals(backchannelAuthenticationResponse.getStatus(), 200, "Unexpected response code: " + backchannelAuthenticationResponse.getEntity());
        assertNotNull(backchannelAuthenticationResponse.getAuthReqId());
        assertNotNull(backchannelAuthenticationResponse.getExpiresIn());
        assertNotNull(backchannelAuthenticationResponse.getInterval()); // This parameter will only be present if the Client is registered to use the Poll or Ping modes.
    }

    @Parameters({"clientJwksUri", "backchannelUserCode"})
    @Test(dependsOnMethods = "idTokenHintES256")
    public void backchannelTokenDeliveryModePollIdTokenHintES256(
            final String clientJwksUri, final String backchannelUserCode) {
        showTitle("backchannelTokenDeliveryModePollIdTokenHintES256");

        // 1. Dynamic Client Registration
        RegisterRequest registerRequest = new RegisterRequest(ApplicationType.WEB, "oxAuth test app", null);
        registerRequest.setJwksUri(clientJwksUri);
        registerRequest.setGrantTypes(Arrays.asList(GrantType.CIBA));

        registerRequest.setBackchannelTokenDeliveryMode(BackchannelTokenDeliveryMode.POLL);
        registerRequest.setBackchannelAuthenticationRequestSigningAlg(AsymmetricSignatureAlgorithm.ES256);
        registerRequest.setBackchannelUserCodeParameter(true);

        RegisterClient registerClient = new RegisterClient(registrationEndpoint);
        registerClient.setRequest(registerRequest);
        RegisterResponse registerResponse = registerClient.exec();

        showClient(registerClient);
        assertEquals(registerResponse.getStatus(), 200, "Unexpected response code: " + registerResponse.getEntity());
        assertNotNull(registerResponse.getClientId());
        assertNotNull(registerResponse.getClientSecret());
        assertNotNull(registerResponse.getRegistrationAccessToken());
        assertNotNull(registerResponse.getClientSecretExpiresAt());

        assertTrue(registerResponse.getClaims().containsKey(BACKCHANNEL_TOKEN_DELIVERY_MODE.toString()));
        assertTrue(registerResponse.getClaims().containsKey(BACKCHANNEL_AUTHENTICATION_REQUEST_SIGNING_ALG.toString()));
        assertTrue(registerResponse.getClaims().containsKey(BACKCHANNEL_USER_CODE_PARAMETER.toString()));
        assertEquals(registerResponse.getClaims().get(BACKCHANNEL_TOKEN_DELIVERY_MODE.toString()), BackchannelTokenDeliveryMode.POLL.getValue());
        assertEquals(registerResponse.getClaims().get(BACKCHANNEL_AUTHENTICATION_REQUEST_SIGNING_ALG.toString()), AsymmetricSignatureAlgorithm.ES256.getValue());
        assertEquals(registerResponse.getClaims().get(BACKCHANNEL_USER_CODE_PARAMETER.toString()), new Boolean(true).toString());

        String clientId = registerResponse.getClientId();
        String clientSecret = registerResponse.getClientSecret();

        // 2. Authentication Request
        String clientNotificationToken = UUID.randomUUID().toString();

        BackchannelAuthenticationRequest backchannelAuthenticationRequest = new BackchannelAuthenticationRequest();
        backchannelAuthenticationRequest.setScope(Arrays.asList("openid"));
        backchannelAuthenticationRequest.setIdTokenHint(idTokenHintES256);
        backchannelAuthenticationRequest.setClientNotificationToken(clientNotificationToken);
        backchannelAuthenticationRequest.setUserCode(backchannelUserCode);
        backchannelAuthenticationRequest.setRequestedExpiry(1200);
        backchannelAuthenticationRequest.setAuthUsername(clientId);
        backchannelAuthenticationRequest.setAuthPassword(clientSecret);

        BackchannelAuthenticationClient backchannelAuthenticationClient = new BackchannelAuthenticationClient(backchannelAuthenticationEndpoint);
        backchannelAuthenticationClient.setRequest(backchannelAuthenticationRequest);
        BackchannelAuthenticationResponse backchannelAuthenticationResponse = backchannelAuthenticationClient.exec();

        showClient(backchannelAuthenticationClient);
        assertEquals(backchannelAuthenticationResponse.getStatus(), 200, "Unexpected response code: " + backchannelAuthenticationResponse.getEntity());
        assertNotNull(backchannelAuthenticationResponse.getAuthReqId());
        assertNotNull(backchannelAuthenticationResponse.getExpiresIn());
        assertNotNull(backchannelAuthenticationResponse.getInterval()); // This parameter will only be present if the Client is registered to use the Poll or Ping modes.
    }

    @Parameters({"clientJwksUri", "backchannelUserCode"})
    @Test(dependsOnMethods = "idTokenHintES384")
    public void backchannelTokenDeliveryModePollIdTokenHintES384(
            final String clientJwksUri, final String backchannelUserCode) {
        showTitle("backchannelTokenDeliveryModePollIdTokenHintES384");

        // 1. Dynamic Client Registration
        RegisterRequest registerRequest = new RegisterRequest(ApplicationType.WEB, "oxAuth test app", null);
        registerRequest.setJwksUri(clientJwksUri);
        registerRequest.setGrantTypes(Arrays.asList(GrantType.CIBA));

        registerRequest.setBackchannelTokenDeliveryMode(BackchannelTokenDeliveryMode.POLL);
        registerRequest.setBackchannelAuthenticationRequestSigningAlg(AsymmetricSignatureAlgorithm.ES384);
        registerRequest.setBackchannelUserCodeParameter(true);

        RegisterClient registerClient = new RegisterClient(registrationEndpoint);
        registerClient.setRequest(registerRequest);
        RegisterResponse registerResponse = registerClient.exec();

        showClient(registerClient);
        assertEquals(registerResponse.getStatus(), 200, "Unexpected response code: " + registerResponse.getEntity());
        assertNotNull(registerResponse.getClientId());
        assertNotNull(registerResponse.getClientSecret());
        assertNotNull(registerResponse.getRegistrationAccessToken());
        assertNotNull(registerResponse.getClientSecretExpiresAt());

        assertTrue(registerResponse.getClaims().containsKey(BACKCHANNEL_TOKEN_DELIVERY_MODE.toString()));
        assertTrue(registerResponse.getClaims().containsKey(BACKCHANNEL_AUTHENTICATION_REQUEST_SIGNING_ALG.toString()));
        assertTrue(registerResponse.getClaims().containsKey(BACKCHANNEL_USER_CODE_PARAMETER.toString()));
        assertEquals(registerResponse.getClaims().get(BACKCHANNEL_TOKEN_DELIVERY_MODE.toString()), BackchannelTokenDeliveryMode.POLL.getValue());
        assertEquals(registerResponse.getClaims().get(BACKCHANNEL_AUTHENTICATION_REQUEST_SIGNING_ALG.toString()), AsymmetricSignatureAlgorithm.ES384.getValue());
        assertEquals(registerResponse.getClaims().get(BACKCHANNEL_USER_CODE_PARAMETER.toString()), new Boolean(true).toString());

        String clientId = registerResponse.getClientId();
        String clientSecret = registerResponse.getClientSecret();

        // 2. Authentication Request
        String clientNotificationToken = UUID.randomUUID().toString();

        BackchannelAuthenticationRequest backchannelAuthenticationRequest = new BackchannelAuthenticationRequest();
        backchannelAuthenticationRequest.setScope(Arrays.asList("openid"));
        backchannelAuthenticationRequest.setIdTokenHint(idTokenHintES384);
        backchannelAuthenticationRequest.setClientNotificationToken(clientNotificationToken);
        backchannelAuthenticationRequest.setUserCode(backchannelUserCode);
        backchannelAuthenticationRequest.setRequestedExpiry(1200);
        backchannelAuthenticationRequest.setAuthUsername(clientId);
        backchannelAuthenticationRequest.setAuthPassword(clientSecret);

        BackchannelAuthenticationClient backchannelAuthenticationClient = new BackchannelAuthenticationClient(backchannelAuthenticationEndpoint);
        backchannelAuthenticationClient.setRequest(backchannelAuthenticationRequest);
        BackchannelAuthenticationResponse backchannelAuthenticationResponse = backchannelAuthenticationClient.exec();

        showClient(backchannelAuthenticationClient);
        assertEquals(backchannelAuthenticationResponse.getStatus(), 200, "Unexpected response code: " + backchannelAuthenticationResponse.getEntity());
        assertNotNull(backchannelAuthenticationResponse.getAuthReqId());
        assertNotNull(backchannelAuthenticationResponse.getExpiresIn());
        assertNotNull(backchannelAuthenticationResponse.getInterval()); // This parameter will only be present if the Client is registered to use the Poll or Ping modes.
    }

    @Parameters({"clientJwksUri", "backchannelUserCode"})
    @Test(dependsOnMethods = "idTokenHintES512")
    public void backchannelTokenDeliveryModePollIdTokenHintES512(
            final String clientJwksUri, final String backchannelUserCode) {
        showTitle("backchannelTokenDeliveryModePollIdTokenHintES512");

        // 1. Dynamic Client Registration
        RegisterRequest registerRequest = new RegisterRequest(ApplicationType.WEB, "oxAuth test app", null);
        registerRequest.setJwksUri(clientJwksUri);
        registerRequest.setGrantTypes(Arrays.asList(GrantType.CIBA));

        registerRequest.setBackchannelTokenDeliveryMode(BackchannelTokenDeliveryMode.POLL);
        registerRequest.setBackchannelAuthenticationRequestSigningAlg(AsymmetricSignatureAlgorithm.ES512);
        registerRequest.setBackchannelUserCodeParameter(true);

        RegisterClient registerClient = new RegisterClient(registrationEndpoint);
        registerClient.setRequest(registerRequest);
        RegisterResponse registerResponse = registerClient.exec();

        showClient(registerClient);
        assertEquals(registerResponse.getStatus(), 200, "Unexpected response code: " + registerResponse.getEntity());
        assertNotNull(registerResponse.getClientId());
        assertNotNull(registerResponse.getClientSecret());
        assertNotNull(registerResponse.getRegistrationAccessToken());
        assertNotNull(registerResponse.getClientSecretExpiresAt());

        assertTrue(registerResponse.getClaims().containsKey(BACKCHANNEL_TOKEN_DELIVERY_MODE.toString()));
        assertTrue(registerResponse.getClaims().containsKey(BACKCHANNEL_AUTHENTICATION_REQUEST_SIGNING_ALG.toString()));
        assertTrue(registerResponse.getClaims().containsKey(BACKCHANNEL_USER_CODE_PARAMETER.toString()));
        assertEquals(registerResponse.getClaims().get(BACKCHANNEL_TOKEN_DELIVERY_MODE.toString()), BackchannelTokenDeliveryMode.POLL.getValue());
        assertEquals(registerResponse.getClaims().get(BACKCHANNEL_AUTHENTICATION_REQUEST_SIGNING_ALG.toString()), AsymmetricSignatureAlgorithm.ES512.getValue());
        assertEquals(registerResponse.getClaims().get(BACKCHANNEL_USER_CODE_PARAMETER.toString()), new Boolean(true).toString());

        String clientId = registerResponse.getClientId();
        String clientSecret = registerResponse.getClientSecret();

        // 2. Authentication Request
        String clientNotificationToken = UUID.randomUUID().toString();

        BackchannelAuthenticationRequest backchannelAuthenticationRequest = new BackchannelAuthenticationRequest();
        backchannelAuthenticationRequest.setScope(Arrays.asList("openid"));
        backchannelAuthenticationRequest.setIdTokenHint(idTokenHintES512);
        backchannelAuthenticationRequest.setClientNotificationToken(clientNotificationToken);
        backchannelAuthenticationRequest.setUserCode(backchannelUserCode);
        backchannelAuthenticationRequest.setRequestedExpiry(1200);
        backchannelAuthenticationRequest.setAuthUsername(clientId);
        backchannelAuthenticationRequest.setAuthPassword(clientSecret);

        BackchannelAuthenticationClient backchannelAuthenticationClient = new BackchannelAuthenticationClient(backchannelAuthenticationEndpoint);
        backchannelAuthenticationClient.setRequest(backchannelAuthenticationRequest);
        BackchannelAuthenticationResponse backchannelAuthenticationResponse = backchannelAuthenticationClient.exec();

        showClient(backchannelAuthenticationClient);
        assertEquals(backchannelAuthenticationResponse.getStatus(), 200, "Unexpected response code: " + backchannelAuthenticationResponse.getEntity());
        assertNotNull(backchannelAuthenticationResponse.getAuthReqId());
        assertNotNull(backchannelAuthenticationResponse.getExpiresIn());
        assertNotNull(backchannelAuthenticationResponse.getInterval()); // This parameter will only be present if the Client is registered to use the Poll or Ping modes.
    }

    @Parameters({"clientJwksUri", "backchannelUserCode"})
    @Test(dependsOnMethods = "idTokenHintPS256")
    public void backchannelTokenDeliveryModePollIdTokenHintPS256(
            final String clientJwksUri, final String backchannelUserCode) {
        showTitle("backchannelTokenDeliveryModePollIdTokenHintPS256");

        // 1. Dynamic Client Registration
        RegisterRequest registerRequest = new RegisterRequest(ApplicationType.WEB, "oxAuth test app", null);
        registerRequest.setJwksUri(clientJwksUri);
        registerRequest.setGrantTypes(Arrays.asList(GrantType.CIBA));

        registerRequest.setBackchannelTokenDeliveryMode(BackchannelTokenDeliveryMode.POLL);
        registerRequest.setBackchannelAuthenticationRequestSigningAlg(AsymmetricSignatureAlgorithm.PS256);
        registerRequest.setBackchannelUserCodeParameter(true);

        RegisterClient registerClient = new RegisterClient(registrationEndpoint);
        registerClient.setRequest(registerRequest);
        RegisterResponse registerResponse = registerClient.exec();

        showClient(registerClient);
        assertEquals(registerResponse.getStatus(), 200, "Unexpected response code: " + registerResponse.getEntity());
        assertNotNull(registerResponse.getClientId());
        assertNotNull(registerResponse.getClientSecret());
        assertNotNull(registerResponse.getRegistrationAccessToken());
        assertNotNull(registerResponse.getClientSecretExpiresAt());

        assertTrue(registerResponse.getClaims().containsKey(BACKCHANNEL_TOKEN_DELIVERY_MODE.toString()));
        assertTrue(registerResponse.getClaims().containsKey(BACKCHANNEL_AUTHENTICATION_REQUEST_SIGNING_ALG.toString()));
        assertTrue(registerResponse.getClaims().containsKey(BACKCHANNEL_USER_CODE_PARAMETER.toString()));
        assertEquals(registerResponse.getClaims().get(BACKCHANNEL_TOKEN_DELIVERY_MODE.toString()), BackchannelTokenDeliveryMode.POLL.getValue());
        assertEquals(registerResponse.getClaims().get(BACKCHANNEL_AUTHENTICATION_REQUEST_SIGNING_ALG.toString()), AsymmetricSignatureAlgorithm.PS256.getValue());
        assertEquals(registerResponse.getClaims().get(BACKCHANNEL_USER_CODE_PARAMETER.toString()), new Boolean(true).toString());

        String clientId = registerResponse.getClientId();
        String clientSecret = registerResponse.getClientSecret();

        // 2. Authentication Request
        String clientNotificationToken = UUID.randomUUID().toString();

        BackchannelAuthenticationRequest backchannelAuthenticationRequest = new BackchannelAuthenticationRequest();
        backchannelAuthenticationRequest.setScope(Arrays.asList("openid"));
        backchannelAuthenticationRequest.setIdTokenHint(idTokenHintPS256);
        backchannelAuthenticationRequest.setClientNotificationToken(clientNotificationToken);
        backchannelAuthenticationRequest.setUserCode(backchannelUserCode);
        backchannelAuthenticationRequest.setRequestedExpiry(1200);
        backchannelAuthenticationRequest.setAuthUsername(clientId);
        backchannelAuthenticationRequest.setAuthPassword(clientSecret);

        BackchannelAuthenticationClient backchannelAuthenticationClient = new BackchannelAuthenticationClient(backchannelAuthenticationEndpoint);
        backchannelAuthenticationClient.setRequest(backchannelAuthenticationRequest);
        BackchannelAuthenticationResponse backchannelAuthenticationResponse = backchannelAuthenticationClient.exec();

        showClient(backchannelAuthenticationClient);
        assertEquals(backchannelAuthenticationResponse.getStatus(), 200, "Unexpected response code: " + backchannelAuthenticationResponse.getEntity());
        assertNotNull(backchannelAuthenticationResponse.getAuthReqId());
        assertNotNull(backchannelAuthenticationResponse.getExpiresIn());
        assertNotNull(backchannelAuthenticationResponse.getInterval()); // This parameter will only be present if the Client is registered to use the Poll or Ping modes.
    }

    @Parameters({"clientJwksUri", "backchannelUserCode"})
    @Test(dependsOnMethods = "idTokenHintPS384")
    public void backchannelTokenDeliveryModePollIdTokenHintPS384(
            final String clientJwksUri, final String backchannelUserCode) {
        showTitle("backchannelTokenDeliveryModePollIdTokenHintPS384");

        // 1. Dynamic Client Registration
        RegisterRequest registerRequest = new RegisterRequest(ApplicationType.WEB, "oxAuth test app", null);
        registerRequest.setJwksUri(clientJwksUri);
        registerRequest.setGrantTypes(Arrays.asList(GrantType.CIBA));

        registerRequest.setBackchannelTokenDeliveryMode(BackchannelTokenDeliveryMode.POLL);
        registerRequest.setBackchannelAuthenticationRequestSigningAlg(AsymmetricSignatureAlgorithm.PS384);
        registerRequest.setBackchannelUserCodeParameter(true);

        RegisterClient registerClient = new RegisterClient(registrationEndpoint);
        registerClient.setRequest(registerRequest);
        RegisterResponse registerResponse = registerClient.exec();

        showClient(registerClient);
        assertEquals(registerResponse.getStatus(), 200, "Unexpected response code: " + registerResponse.getEntity());
        assertNotNull(registerResponse.getClientId());
        assertNotNull(registerResponse.getClientSecret());
        assertNotNull(registerResponse.getRegistrationAccessToken());
        assertNotNull(registerResponse.getClientSecretExpiresAt());

        assertTrue(registerResponse.getClaims().containsKey(BACKCHANNEL_TOKEN_DELIVERY_MODE.toString()));
        assertTrue(registerResponse.getClaims().containsKey(BACKCHANNEL_AUTHENTICATION_REQUEST_SIGNING_ALG.toString()));
        assertTrue(registerResponse.getClaims().containsKey(BACKCHANNEL_USER_CODE_PARAMETER.toString()));
        assertEquals(registerResponse.getClaims().get(BACKCHANNEL_TOKEN_DELIVERY_MODE.toString()), BackchannelTokenDeliveryMode.POLL.getValue());
        assertEquals(registerResponse.getClaims().get(BACKCHANNEL_AUTHENTICATION_REQUEST_SIGNING_ALG.toString()), AsymmetricSignatureAlgorithm.PS384.getValue());
        assertEquals(registerResponse.getClaims().get(BACKCHANNEL_USER_CODE_PARAMETER.toString()), new Boolean(true).toString());

        String clientId = registerResponse.getClientId();
        String clientSecret = registerResponse.getClientSecret();

        // 2. Authentication Request
        String clientNotificationToken = UUID.randomUUID().toString();

        BackchannelAuthenticationRequest backchannelAuthenticationRequest = new BackchannelAuthenticationRequest();
        backchannelAuthenticationRequest.setScope(Arrays.asList("openid"));
        backchannelAuthenticationRequest.setIdTokenHint(idTokenHintPS384);
        backchannelAuthenticationRequest.setClientNotificationToken(clientNotificationToken);
        backchannelAuthenticationRequest.setUserCode(backchannelUserCode);
        backchannelAuthenticationRequest.setRequestedExpiry(1200);
        backchannelAuthenticationRequest.setAuthUsername(clientId);
        backchannelAuthenticationRequest.setAuthPassword(clientSecret);

        BackchannelAuthenticationClient backchannelAuthenticationClient = new BackchannelAuthenticationClient(backchannelAuthenticationEndpoint);
        backchannelAuthenticationClient.setRequest(backchannelAuthenticationRequest);
        BackchannelAuthenticationResponse backchannelAuthenticationResponse = backchannelAuthenticationClient.exec();

        showClient(backchannelAuthenticationClient);
        assertEquals(backchannelAuthenticationResponse.getStatus(), 200, "Unexpected response code: " + backchannelAuthenticationResponse.getEntity());
        assertNotNull(backchannelAuthenticationResponse.getAuthReqId());
        assertNotNull(backchannelAuthenticationResponse.getExpiresIn());
        assertNotNull(backchannelAuthenticationResponse.getInterval()); // This parameter will only be present if the Client is registered to use the Poll or Ping modes.
    }

    @Parameters({"clientJwksUri", "backchannelUserCode"})
    @Test(dependsOnMethods = "idTokenHintPS512")
    public void backchannelTokenDeliveryModePollIdTokenHintPS512(
            final String clientJwksUri, final String backchannelUserCode) {
        showTitle("backchannelTokenDeliveryModePollIdTokenHintPS512");

        // 1. Dynamic Client Registration
        RegisterRequest registerRequest = new RegisterRequest(ApplicationType.WEB, "oxAuth test app", null);
        registerRequest.setJwksUri(clientJwksUri);
        registerRequest.setGrantTypes(Arrays.asList(GrantType.CIBA));

        registerRequest.setBackchannelTokenDeliveryMode(BackchannelTokenDeliveryMode.POLL);
        registerRequest.setBackchannelAuthenticationRequestSigningAlg(AsymmetricSignatureAlgorithm.PS512);
        registerRequest.setBackchannelUserCodeParameter(true);

        RegisterClient registerClient = new RegisterClient(registrationEndpoint);
        registerClient.setRequest(registerRequest);
        RegisterResponse registerResponse = registerClient.exec();

        showClient(registerClient);
        assertEquals(registerResponse.getStatus(), 200, "Unexpected response code: " + registerResponse.getEntity());
        assertNotNull(registerResponse.getClientId());
        assertNotNull(registerResponse.getClientSecret());
        assertNotNull(registerResponse.getRegistrationAccessToken());
        assertNotNull(registerResponse.getClientSecretExpiresAt());

        assertTrue(registerResponse.getClaims().containsKey(BACKCHANNEL_TOKEN_DELIVERY_MODE.toString()));
        assertTrue(registerResponse.getClaims().containsKey(BACKCHANNEL_AUTHENTICATION_REQUEST_SIGNING_ALG.toString()));
        assertTrue(registerResponse.getClaims().containsKey(BACKCHANNEL_USER_CODE_PARAMETER.toString()));
        assertEquals(registerResponse.getClaims().get(BACKCHANNEL_TOKEN_DELIVERY_MODE.toString()), BackchannelTokenDeliveryMode.POLL.getValue());
        assertEquals(registerResponse.getClaims().get(BACKCHANNEL_AUTHENTICATION_REQUEST_SIGNING_ALG.toString()), AsymmetricSignatureAlgorithm.PS512.getValue());
        assertEquals(registerResponse.getClaims().get(BACKCHANNEL_USER_CODE_PARAMETER.toString()), new Boolean(true).toString());

        String clientId = registerResponse.getClientId();
        String clientSecret = registerResponse.getClientSecret();

        // 2. Authentication Request
        String clientNotificationToken = UUID.randomUUID().toString();

        BackchannelAuthenticationRequest backchannelAuthenticationRequest = new BackchannelAuthenticationRequest();
        backchannelAuthenticationRequest.setScope(Arrays.asList("openid"));
        backchannelAuthenticationRequest.setIdTokenHint(idTokenHintPS512);
        backchannelAuthenticationRequest.setClientNotificationToken(clientNotificationToken);
        backchannelAuthenticationRequest.setUserCode(backchannelUserCode);
        backchannelAuthenticationRequest.setRequestedExpiry(1200);
        backchannelAuthenticationRequest.setAuthUsername(clientId);
        backchannelAuthenticationRequest.setAuthPassword(clientSecret);

        BackchannelAuthenticationClient backchannelAuthenticationClient = new BackchannelAuthenticationClient(backchannelAuthenticationEndpoint);
        backchannelAuthenticationClient.setRequest(backchannelAuthenticationRequest);
        BackchannelAuthenticationResponse backchannelAuthenticationResponse = backchannelAuthenticationClient.exec();

        showClient(backchannelAuthenticationClient);
        assertEquals(backchannelAuthenticationResponse.getStatus(), 200, "Unexpected response code: " + backchannelAuthenticationResponse.getEntity());
        assertNotNull(backchannelAuthenticationResponse.getAuthReqId());
        assertNotNull(backchannelAuthenticationResponse.getExpiresIn());
        assertNotNull(backchannelAuthenticationResponse.getInterval()); // This parameter will only be present if the Client is registered to use the Poll or Ping modes.
    }

    @Parameters({"clientJwksUri", "backchannelUserCode"})
    @Test(dependsOnMethods = "idTokenHintAlgA128KWEncA128GCM")
    public void backchannelTokenDeliveryModePollIdTokenHintAlgA128KWEncA128GCM(
            final String clientJwksUri, final String backchannelUserCode) {
        showTitle("backchannelTokenDeliveryModePollIdTokenHintAlgA128KWEncA128GCM");

        // 1. Dynamic Client Registration
        RegisterRequest registerRequest = new RegisterRequest(ApplicationType.WEB, "oxAuth test app", null);
        registerRequest.setJwksUri(clientJwksUri);
        registerRequest.setGrantTypes(Arrays.asList(GrantType.CIBA));

        registerRequest.setBackchannelTokenDeliveryMode(BackchannelTokenDeliveryMode.POLL);
        registerRequest.setBackchannelAuthenticationRequestSigningAlg(AsymmetricSignatureAlgorithm.RS256);
        registerRequest.setBackchannelUserCodeParameter(true);

        RegisterClient registerClient = new RegisterClient(registrationEndpoint);
        registerClient.setRequest(registerRequest);
        RegisterResponse registerResponse = registerClient.exec();

        showClient(registerClient);
        assertEquals(registerResponse.getStatus(), 200, "Unexpected response code: " + registerResponse.getEntity());
        assertNotNull(registerResponse.getClientId());
        assertNotNull(registerResponse.getClientSecret());
        assertNotNull(registerResponse.getRegistrationAccessToken());
        assertNotNull(registerResponse.getClientSecretExpiresAt());

        assertTrue(registerResponse.getClaims().containsKey(BACKCHANNEL_TOKEN_DELIVERY_MODE.toString()));
        assertTrue(registerResponse.getClaims().containsKey(BACKCHANNEL_AUTHENTICATION_REQUEST_SIGNING_ALG.toString()));
        assertTrue(registerResponse.getClaims().containsKey(BACKCHANNEL_USER_CODE_PARAMETER.toString()));
        assertEquals(registerResponse.getClaims().get(BACKCHANNEL_TOKEN_DELIVERY_MODE.toString()), BackchannelTokenDeliveryMode.POLL.getValue());
        assertEquals(registerResponse.getClaims().get(BACKCHANNEL_AUTHENTICATION_REQUEST_SIGNING_ALG.toString()), AsymmetricSignatureAlgorithm.RS256.getValue());
        assertEquals(registerResponse.getClaims().get(BACKCHANNEL_USER_CODE_PARAMETER.toString()), new Boolean(true).toString());

        String clientId = registerResponse.getClientId();
        String clientSecret = registerResponse.getClientSecret();

        // 2. Authentication Request
        String clientNotificationToken = UUID.randomUUID().toString();

        BackchannelAuthenticationRequest backchannelAuthenticationRequest = new BackchannelAuthenticationRequest();
        backchannelAuthenticationRequest.setScope(Arrays.asList("openid"));
        backchannelAuthenticationRequest.setIdTokenHint(idTokenHintAlgA128KWEncA128GCM);
        backchannelAuthenticationRequest.setClientNotificationToken(clientNotificationToken);
        backchannelAuthenticationRequest.setUserCode(backchannelUserCode);
        backchannelAuthenticationRequest.setRequestedExpiry(1200);
        backchannelAuthenticationRequest.setAuthUsername(clientId);
        backchannelAuthenticationRequest.setAuthPassword(clientSecret);

        BackchannelAuthenticationClient backchannelAuthenticationClient = new BackchannelAuthenticationClient(backchannelAuthenticationEndpoint);
        backchannelAuthenticationClient.setRequest(backchannelAuthenticationRequest);
        BackchannelAuthenticationResponse backchannelAuthenticationResponse = backchannelAuthenticationClient.exec();

        showClient(backchannelAuthenticationClient);
        assertEquals(backchannelAuthenticationResponse.getStatus(), 200, "Unexpected response code: " + backchannelAuthenticationResponse.getEntity());
        assertNotNull(backchannelAuthenticationResponse.getAuthReqId());
        assertNotNull(backchannelAuthenticationResponse.getExpiresIn());
        assertNotNull(backchannelAuthenticationResponse.getInterval()); // This parameter will only be present if the Client is registered to use the Poll or Ping modes.
    }

    @Parameters({"clientJwksUri", "backchannelUserCode"})
    @Test(dependsOnMethods = "idTokenHintAlgA256KWEncA256GCM")
    public void backchannelTokenDeliveryModePollIdTokenHintAlgA256KWEncA256GCM(
            final String clientJwksUri, final String backchannelUserCode) {
        showTitle("backchannelTokenDeliveryModePollIdTokenHintAlgA256KWEncA256GCM");

        // 1. Dynamic Client Registration
        RegisterRequest registerRequest = new RegisterRequest(ApplicationType.WEB, "oxAuth test app", null);
        registerRequest.setJwksUri(clientJwksUri);
        registerRequest.setGrantTypes(Arrays.asList(GrantType.CIBA));

        registerRequest.setBackchannelTokenDeliveryMode(BackchannelTokenDeliveryMode.POLL);
        registerRequest.setBackchannelAuthenticationRequestSigningAlg(AsymmetricSignatureAlgorithm.RS256);
        registerRequest.setBackchannelUserCodeParameter(true);

        RegisterClient registerClient = new RegisterClient(registrationEndpoint);
        registerClient.setRequest(registerRequest);
        RegisterResponse registerResponse = registerClient.exec();

        showClient(registerClient);
        assertEquals(registerResponse.getStatus(), 200, "Unexpected response code: " + registerResponse.getEntity());
        assertNotNull(registerResponse.getClientId());
        assertNotNull(registerResponse.getClientSecret());
        assertNotNull(registerResponse.getRegistrationAccessToken());
        assertNotNull(registerResponse.getClientSecretExpiresAt());

        assertTrue(registerResponse.getClaims().containsKey(BACKCHANNEL_TOKEN_DELIVERY_MODE.toString()));
        assertTrue(registerResponse.getClaims().containsKey(BACKCHANNEL_AUTHENTICATION_REQUEST_SIGNING_ALG.toString()));
        assertTrue(registerResponse.getClaims().containsKey(BACKCHANNEL_USER_CODE_PARAMETER.toString()));
        assertEquals(registerResponse.getClaims().get(BACKCHANNEL_TOKEN_DELIVERY_MODE.toString()), BackchannelTokenDeliveryMode.POLL.getValue());
        assertEquals(registerResponse.getClaims().get(BACKCHANNEL_AUTHENTICATION_REQUEST_SIGNING_ALG.toString()), AsymmetricSignatureAlgorithm.RS256.getValue());
        assertEquals(registerResponse.getClaims().get(BACKCHANNEL_USER_CODE_PARAMETER.toString()), new Boolean(true).toString());

        String clientId = registerResponse.getClientId();
        String clientSecret = registerResponse.getClientSecret();

        // 2. Authentication Request
        String clientNotificationToken = UUID.randomUUID().toString();

        BackchannelAuthenticationRequest backchannelAuthenticationRequest = new BackchannelAuthenticationRequest();
        backchannelAuthenticationRequest.setScope(Arrays.asList("openid"));
        backchannelAuthenticationRequest.setIdTokenHint(idTokenHintAlgA256KWEncA256GCM);
        backchannelAuthenticationRequest.setClientNotificationToken(clientNotificationToken);
        backchannelAuthenticationRequest.setUserCode(backchannelUserCode);
        backchannelAuthenticationRequest.setRequestedExpiry(1200);
        backchannelAuthenticationRequest.setAuthUsername(clientId);
        backchannelAuthenticationRequest.setAuthPassword(clientSecret);

        BackchannelAuthenticationClient backchannelAuthenticationClient = new BackchannelAuthenticationClient(backchannelAuthenticationEndpoint);
        backchannelAuthenticationClient.setRequest(backchannelAuthenticationRequest);
        BackchannelAuthenticationResponse backchannelAuthenticationResponse = backchannelAuthenticationClient.exec();

        showClient(backchannelAuthenticationClient);
        assertEquals(backchannelAuthenticationResponse.getStatus(), 200, "Unexpected response code: " + backchannelAuthenticationResponse.getEntity());
        assertNotNull(backchannelAuthenticationResponse.getAuthReqId());
        assertNotNull(backchannelAuthenticationResponse.getExpiresIn());
        assertNotNull(backchannelAuthenticationResponse.getInterval()); // This parameter will only be present if the Client is registered to use the Poll or Ping modes.
    }

    @Parameters({"clientJwksUri", "backchannelUserCode"})
    @Test(dependsOnMethods = "idTokenHintAlgRSA15EncA128CBCPLUSHS256")
    public void backchannelTokenDeliveryModePollIdTokenHintAlgRSA15EncA128CBCPLUSHS256(
            final String clientJwksUri, final String backchannelUserCode) {
        showTitle("backchannelTokenDeliveryModePollIdTokenHintAlgRSA15EncA128CBCPLUSHS256");

        // 1. Dynamic Client Registration
        RegisterRequest registerRequest = new RegisterRequest(ApplicationType.WEB, "oxAuth test app", null);
        registerRequest.setJwksUri(clientJwksUri);
        registerRequest.setGrantTypes(Arrays.asList(GrantType.CIBA));

        registerRequest.setBackchannelTokenDeliveryMode(BackchannelTokenDeliveryMode.POLL);
        registerRequest.setBackchannelAuthenticationRequestSigningAlg(AsymmetricSignatureAlgorithm.RS256);
        registerRequest.setBackchannelUserCodeParameter(true);

        RegisterClient registerClient = new RegisterClient(registrationEndpoint);
        registerClient.setRequest(registerRequest);
        RegisterResponse registerResponse = registerClient.exec();

        showClient(registerClient);
        assertEquals(registerResponse.getStatus(), 200, "Unexpected response code: " + registerResponse.getEntity());
        assertNotNull(registerResponse.getClientId());
        assertNotNull(registerResponse.getClientSecret());
        assertNotNull(registerResponse.getRegistrationAccessToken());
        assertNotNull(registerResponse.getClientSecretExpiresAt());

        assertTrue(registerResponse.getClaims().containsKey(BACKCHANNEL_TOKEN_DELIVERY_MODE.toString()));
        assertTrue(registerResponse.getClaims().containsKey(BACKCHANNEL_AUTHENTICATION_REQUEST_SIGNING_ALG.toString()));
        assertTrue(registerResponse.getClaims().containsKey(BACKCHANNEL_USER_CODE_PARAMETER.toString()));
        assertEquals(registerResponse.getClaims().get(BACKCHANNEL_TOKEN_DELIVERY_MODE.toString()), BackchannelTokenDeliveryMode.POLL.getValue());
        assertEquals(registerResponse.getClaims().get(BACKCHANNEL_AUTHENTICATION_REQUEST_SIGNING_ALG.toString()), AsymmetricSignatureAlgorithm.RS256.getValue());
        assertEquals(registerResponse.getClaims().get(BACKCHANNEL_USER_CODE_PARAMETER.toString()), new Boolean(true).toString());

        String clientId = registerResponse.getClientId();
        String clientSecret = registerResponse.getClientSecret();

        // 2. Authentication Request
        String clientNotificationToken = UUID.randomUUID().toString();

        BackchannelAuthenticationRequest backchannelAuthenticationRequest = new BackchannelAuthenticationRequest();
        backchannelAuthenticationRequest.setScope(Arrays.asList("openid"));
        backchannelAuthenticationRequest.setIdTokenHint(idTokenHintAlgRSA15EncA128CBCPLUSHS256);
        backchannelAuthenticationRequest.setClientNotificationToken(clientNotificationToken);
        backchannelAuthenticationRequest.setUserCode(backchannelUserCode);
        backchannelAuthenticationRequest.setRequestedExpiry(1200);
        backchannelAuthenticationRequest.setAuthUsername(clientId);
        backchannelAuthenticationRequest.setAuthPassword(clientSecret);

        BackchannelAuthenticationClient backchannelAuthenticationClient = new BackchannelAuthenticationClient(backchannelAuthenticationEndpoint);
        backchannelAuthenticationClient.setRequest(backchannelAuthenticationRequest);
        BackchannelAuthenticationResponse backchannelAuthenticationResponse = backchannelAuthenticationClient.exec();

        showClient(backchannelAuthenticationClient);
        assertEquals(backchannelAuthenticationResponse.getStatus(), 200, "Unexpected response code: " + backchannelAuthenticationResponse.getEntity());
        assertNotNull(backchannelAuthenticationResponse.getAuthReqId());
        assertNotNull(backchannelAuthenticationResponse.getExpiresIn());
        assertNotNull(backchannelAuthenticationResponse.getInterval()); // This parameter will only be present if the Client is registered to use the Poll or Ping modes.
    }

    @Parameters({"clientJwksUri", "backchannelUserCode"})
    @Test(dependsOnMethods = "idTokenHintAlgRSA15EncA256CBCPLUSHS512")
    public void backchannelTokenDeliveryModePollIdTokenHintAlgRSA15EncA256CBCPLUSHS512(
            final String clientJwksUri, final String backchannelUserCode) {
        showTitle("backchannelTokenDeliveryModePollIdTokenHintAlgRSA15EncA256CBCPLUSHS512");

        // 1. Dynamic Client Registration
        RegisterRequest registerRequest = new RegisterRequest(ApplicationType.WEB, "oxAuth test app", null);
        registerRequest.setJwksUri(clientJwksUri);
        registerRequest.setGrantTypes(Arrays.asList(GrantType.CIBA));

        registerRequest.setBackchannelTokenDeliveryMode(BackchannelTokenDeliveryMode.POLL);
        registerRequest.setBackchannelAuthenticationRequestSigningAlg(AsymmetricSignatureAlgorithm.RS256);
        registerRequest.setBackchannelUserCodeParameter(true);

        RegisterClient registerClient = new RegisterClient(registrationEndpoint);
        registerClient.setRequest(registerRequest);
        RegisterResponse registerResponse = registerClient.exec();

        showClient(registerClient);
        assertEquals(registerResponse.getStatus(), 200, "Unexpected response code: " + registerResponse.getEntity());
        assertNotNull(registerResponse.getClientId());
        assertNotNull(registerResponse.getClientSecret());
        assertNotNull(registerResponse.getRegistrationAccessToken());
        assertNotNull(registerResponse.getClientSecretExpiresAt());

        assertTrue(registerResponse.getClaims().containsKey(BACKCHANNEL_TOKEN_DELIVERY_MODE.toString()));
        assertTrue(registerResponse.getClaims().containsKey(BACKCHANNEL_AUTHENTICATION_REQUEST_SIGNING_ALG.toString()));
        assertTrue(registerResponse.getClaims().containsKey(BACKCHANNEL_USER_CODE_PARAMETER.toString()));
        assertEquals(registerResponse.getClaims().get(BACKCHANNEL_TOKEN_DELIVERY_MODE.toString()), BackchannelTokenDeliveryMode.POLL.getValue());
        assertEquals(registerResponse.getClaims().get(BACKCHANNEL_AUTHENTICATION_REQUEST_SIGNING_ALG.toString()), AsymmetricSignatureAlgorithm.RS256.getValue());
        assertEquals(registerResponse.getClaims().get(BACKCHANNEL_USER_CODE_PARAMETER.toString()), new Boolean(true).toString());

        String clientId = registerResponse.getClientId();
        String clientSecret = registerResponse.getClientSecret();

        // 2. Authentication Request
        String clientNotificationToken = UUID.randomUUID().toString();

        BackchannelAuthenticationRequest backchannelAuthenticationRequest = new BackchannelAuthenticationRequest();
        backchannelAuthenticationRequest.setScope(Arrays.asList("openid"));
        backchannelAuthenticationRequest.setIdTokenHint(idTokenHintAlgRSA15EncA256CBCPLUSHS512);
        backchannelAuthenticationRequest.setClientNotificationToken(clientNotificationToken);
        backchannelAuthenticationRequest.setUserCode(backchannelUserCode);
        backchannelAuthenticationRequest.setRequestedExpiry(1200);
        backchannelAuthenticationRequest.setAuthUsername(clientId);
        backchannelAuthenticationRequest.setAuthPassword(clientSecret);

        BackchannelAuthenticationClient backchannelAuthenticationClient = new BackchannelAuthenticationClient(backchannelAuthenticationEndpoint);
        backchannelAuthenticationClient.setRequest(backchannelAuthenticationRequest);
        BackchannelAuthenticationResponse backchannelAuthenticationResponse = backchannelAuthenticationClient.exec();

        showClient(backchannelAuthenticationClient);
        assertEquals(backchannelAuthenticationResponse.getStatus(), 200, "Unexpected response code: " + backchannelAuthenticationResponse.getEntity());
        assertNotNull(backchannelAuthenticationResponse.getAuthReqId());
        assertNotNull(backchannelAuthenticationResponse.getExpiresIn());
        assertNotNull(backchannelAuthenticationResponse.getInterval()); // This parameter will only be present if the Client is registered to use the Poll or Ping modes.
    }

    @Parameters({"clientJwksUri", "backchannelUserCode"})
    @Test(dependsOnMethods = "idTokenHintAlgRSAOAEPEncA256GCM")
    public void backchannelTokenDeliveryModePollIdTokenHintAlgRSAOAEPEncA256GCM(
            final String clientJwksUri, final String backchannelUserCode) {
        showTitle("backchannelTokenDeliveryModePollIdTokenHintAlgRSAOAEPEncA256GCM");

        // 1. Dynamic Client Registration
        RegisterRequest registerRequest = new RegisterRequest(ApplicationType.WEB, "oxAuth test app", null);
        registerRequest.setJwksUri(clientJwksUri);
        registerRequest.setGrantTypes(Arrays.asList(GrantType.CIBA));

        registerRequest.setBackchannelTokenDeliveryMode(BackchannelTokenDeliveryMode.POLL);
        registerRequest.setBackchannelAuthenticationRequestSigningAlg(AsymmetricSignatureAlgorithm.RS256);
        registerRequest.setBackchannelUserCodeParameter(true);

        RegisterClient registerClient = new RegisterClient(registrationEndpoint);
        registerClient.setRequest(registerRequest);
        RegisterResponse registerResponse = registerClient.exec();

        showClient(registerClient);
        assertEquals(registerResponse.getStatus(), 200, "Unexpected response code: " + registerResponse.getEntity());
        assertNotNull(registerResponse.getClientId());
        assertNotNull(registerResponse.getClientSecret());
        assertNotNull(registerResponse.getRegistrationAccessToken());
        assertNotNull(registerResponse.getClientSecretExpiresAt());

        assertTrue(registerResponse.getClaims().containsKey(BACKCHANNEL_TOKEN_DELIVERY_MODE.toString()));
        assertTrue(registerResponse.getClaims().containsKey(BACKCHANNEL_AUTHENTICATION_REQUEST_SIGNING_ALG.toString()));
        assertTrue(registerResponse.getClaims().containsKey(BACKCHANNEL_USER_CODE_PARAMETER.toString()));
        assertEquals(registerResponse.getClaims().get(BACKCHANNEL_TOKEN_DELIVERY_MODE.toString()), BackchannelTokenDeliveryMode.POLL.getValue());
        assertEquals(registerResponse.getClaims().get(BACKCHANNEL_AUTHENTICATION_REQUEST_SIGNING_ALG.toString()), AsymmetricSignatureAlgorithm.RS256.getValue());
        assertEquals(registerResponse.getClaims().get(BACKCHANNEL_USER_CODE_PARAMETER.toString()), new Boolean(true).toString());

        String clientId = registerResponse.getClientId();
        String clientSecret = registerResponse.getClientSecret();

        // 2. Authentication Request
        String clientNotificationToken = UUID.randomUUID().toString();

        BackchannelAuthenticationRequest backchannelAuthenticationRequest = new BackchannelAuthenticationRequest();
        backchannelAuthenticationRequest.setScope(Arrays.asList("openid"));
        backchannelAuthenticationRequest.setIdTokenHint(idTokenHintAlgRSAOAEPEncA256GCM);
        backchannelAuthenticationRequest.setClientNotificationToken(clientNotificationToken);
        backchannelAuthenticationRequest.setUserCode(backchannelUserCode);
        backchannelAuthenticationRequest.setRequestedExpiry(1200);
        backchannelAuthenticationRequest.setAuthUsername(clientId);
        backchannelAuthenticationRequest.setAuthPassword(clientSecret);

        BackchannelAuthenticationClient backchannelAuthenticationClient = new BackchannelAuthenticationClient(backchannelAuthenticationEndpoint);
        backchannelAuthenticationClient.setRequest(backchannelAuthenticationRequest);
        BackchannelAuthenticationResponse backchannelAuthenticationResponse = backchannelAuthenticationClient.exec();

        showClient(backchannelAuthenticationClient);
        assertEquals(backchannelAuthenticationResponse.getStatus(), 200, "Unexpected response code: " + backchannelAuthenticationResponse.getEntity());
        assertNotNull(backchannelAuthenticationResponse.getAuthReqId());
        assertNotNull(backchannelAuthenticationResponse.getExpiresIn());
        assertNotNull(backchannelAuthenticationResponse.getInterval()); // This parameter will only be present if the Client is registered to use the Poll or Ping modes.
    }

    @Parameters({"clientJwksUri", "backchannelUserCode"})
    @Test(dependsOnMethods = "loginHintTokenRS256")
    public void backchannelTokenDeliveryModePollLoginHintTokenRS256(
            final String clientJwksUri, final String backchannelUserCode) {
        showTitle("backchannelTokenDeliveryModePollLoginHintTokenRS256");

        // 1. Dynamic Client Registration
        RegisterRequest registerRequest = new RegisterRequest(ApplicationType.WEB, "oxAuth test app", null);
        registerRequest.setJwksUri(clientJwksUri);
        registerRequest.setGrantTypes(Arrays.asList(GrantType.CIBA));

        registerRequest.setBackchannelTokenDeliveryMode(BackchannelTokenDeliveryMode.POLL);
        registerRequest.setBackchannelAuthenticationRequestSigningAlg(AsymmetricSignatureAlgorithm.RS256);
        registerRequest.setBackchannelUserCodeParameter(true);

        RegisterClient registerClient = new RegisterClient(registrationEndpoint);
        registerClient.setRequest(registerRequest);
        RegisterResponse registerResponse = registerClient.exec();

        showClient(registerClient);
        assertEquals(registerResponse.getStatus(), 200, "Unexpected response code: " + registerResponse.getEntity());
        assertNotNull(registerResponse.getClientId());
        assertNotNull(registerResponse.getClientSecret());
        assertNotNull(registerResponse.getRegistrationAccessToken());
        assertNotNull(registerResponse.getClientSecretExpiresAt());

        assertTrue(registerResponse.getClaims().containsKey(BACKCHANNEL_TOKEN_DELIVERY_MODE.toString()));
        assertTrue(registerResponse.getClaims().containsKey(BACKCHANNEL_AUTHENTICATION_REQUEST_SIGNING_ALG.toString()));
        assertTrue(registerResponse.getClaims().containsKey(BACKCHANNEL_USER_CODE_PARAMETER.toString()));
        assertEquals(registerResponse.getClaims().get(BACKCHANNEL_TOKEN_DELIVERY_MODE.toString()), BackchannelTokenDeliveryMode.POLL.getValue());
        assertEquals(registerResponse.getClaims().get(BACKCHANNEL_AUTHENTICATION_REQUEST_SIGNING_ALG.toString()), AsymmetricSignatureAlgorithm.RS256.getValue());
        assertEquals(registerResponse.getClaims().get(BACKCHANNEL_USER_CODE_PARAMETER.toString()), new Boolean(true).toString());

        String clientId = registerResponse.getClientId();
        String clientSecret = registerResponse.getClientSecret();

        // 2. Authentication Request
        String clientNotificationToken = UUID.randomUUID().toString();

        BackchannelAuthenticationRequest backchannelAuthenticationRequest = new BackchannelAuthenticationRequest();
        backchannelAuthenticationRequest.setScope(Arrays.asList("openid"));
        backchannelAuthenticationRequest.setLoginHintToken(loginHintTokenRS256);
        backchannelAuthenticationRequest.setClientNotificationToken(clientNotificationToken);
        backchannelAuthenticationRequest.setUserCode(backchannelUserCode);
        backchannelAuthenticationRequest.setRequestedExpiry(1200);
        backchannelAuthenticationRequest.setAuthUsername(clientId);
        backchannelAuthenticationRequest.setAuthPassword(clientSecret);

        BackchannelAuthenticationClient backchannelAuthenticationClient = new BackchannelAuthenticationClient(backchannelAuthenticationEndpoint);
        backchannelAuthenticationClient.setRequest(backchannelAuthenticationRequest);
        BackchannelAuthenticationResponse backchannelAuthenticationResponse = backchannelAuthenticationClient.exec();

        showClient(backchannelAuthenticationClient);
        assertEquals(backchannelAuthenticationResponse.getStatus(), 200, "Unexpected response code: " + backchannelAuthenticationResponse.getEntity());
        assertNotNull(backchannelAuthenticationResponse.getAuthReqId());
        assertNotNull(backchannelAuthenticationResponse.getExpiresIn());
        assertNotNull(backchannelAuthenticationResponse.getInterval()); // This parameter will only be present if the Client is registered to use the Poll or Ping modes.
    }

    @Parameters({"clientJwksUri", "backchannelUserCode"})
    @Test(dependsOnMethods = "loginHintTokenRS384")
    public void backchannelTokenDeliveryModePollLoginHintTokenRS384(
            final String clientJwksUri, final String backchannelUserCode) {
        showTitle("backchannelTokenDeliveryModePollLoginHintTokenRS384");

        // 1. Dynamic Client Registration
        RegisterRequest registerRequest = new RegisterRequest(ApplicationType.WEB, "oxAuth test app", null);
        registerRequest.setJwksUri(clientJwksUri);
        registerRequest.setGrantTypes(Arrays.asList(GrantType.CIBA));

        registerRequest.setBackchannelTokenDeliveryMode(BackchannelTokenDeliveryMode.POLL);
        registerRequest.setBackchannelAuthenticationRequestSigningAlg(AsymmetricSignatureAlgorithm.RS384);
        registerRequest.setBackchannelUserCodeParameter(true);

        RegisterClient registerClient = new RegisterClient(registrationEndpoint);
        registerClient.setRequest(registerRequest);
        RegisterResponse registerResponse = registerClient.exec();

        showClient(registerClient);
        assertEquals(registerResponse.getStatus(), 200, "Unexpected response code: " + registerResponse.getEntity());
        assertNotNull(registerResponse.getClientId());
        assertNotNull(registerResponse.getClientSecret());
        assertNotNull(registerResponse.getRegistrationAccessToken());
        assertNotNull(registerResponse.getClientSecretExpiresAt());

        assertTrue(registerResponse.getClaims().containsKey(BACKCHANNEL_TOKEN_DELIVERY_MODE.toString()));
        assertTrue(registerResponse.getClaims().containsKey(BACKCHANNEL_AUTHENTICATION_REQUEST_SIGNING_ALG.toString()));
        assertTrue(registerResponse.getClaims().containsKey(BACKCHANNEL_USER_CODE_PARAMETER.toString()));
        assertEquals(registerResponse.getClaims().get(BACKCHANNEL_TOKEN_DELIVERY_MODE.toString()), BackchannelTokenDeliveryMode.POLL.getValue());
        assertEquals(registerResponse.getClaims().get(BACKCHANNEL_AUTHENTICATION_REQUEST_SIGNING_ALG.toString()), AsymmetricSignatureAlgorithm.RS384.getValue());
        assertEquals(registerResponse.getClaims().get(BACKCHANNEL_USER_CODE_PARAMETER.toString()), new Boolean(true).toString());

        String clientId = registerResponse.getClientId();
        String clientSecret = registerResponse.getClientSecret();

        // 2. Authentication Request
        String clientNotificationToken = UUID.randomUUID().toString();

        BackchannelAuthenticationRequest backchannelAuthenticationRequest = new BackchannelAuthenticationRequest();
        backchannelAuthenticationRequest.setScope(Arrays.asList("openid"));
        backchannelAuthenticationRequest.setLoginHintToken(loginHintTokenRS384);
        backchannelAuthenticationRequest.setClientNotificationToken(clientNotificationToken);
        backchannelAuthenticationRequest.setUserCode(backchannelUserCode);
        backchannelAuthenticationRequest.setRequestedExpiry(1200);
        backchannelAuthenticationRequest.setAuthUsername(clientId);
        backchannelAuthenticationRequest.setAuthPassword(clientSecret);

        BackchannelAuthenticationClient backchannelAuthenticationClient = new BackchannelAuthenticationClient(backchannelAuthenticationEndpoint);
        backchannelAuthenticationClient.setRequest(backchannelAuthenticationRequest);
        BackchannelAuthenticationResponse backchannelAuthenticationResponse = backchannelAuthenticationClient.exec();

        showClient(backchannelAuthenticationClient);
        assertEquals(backchannelAuthenticationResponse.getStatus(), 200, "Unexpected response code: " + backchannelAuthenticationResponse.getEntity());
        assertNotNull(backchannelAuthenticationResponse.getAuthReqId());
        assertNotNull(backchannelAuthenticationResponse.getExpiresIn());
        assertNotNull(backchannelAuthenticationResponse.getInterval()); // This parameter will only be present if the Client is registered to use the Poll or Ping modes.
    }

    @Parameters({"clientJwksUri", "backchannelUserCode"})
    @Test(dependsOnMethods = "loginHintTokenRS512")
    public void backchannelTokenDeliveryModePollLoginHintTokenRS512(
            final String clientJwksUri, final String backchannelUserCode) {
        showTitle("backchannelTokenDeliveryModePollLoginHintTokenRS512");

        // 1. Dynamic Client Registration
        RegisterRequest registerRequest = new RegisterRequest(ApplicationType.WEB, "oxAuth test app", null);
        registerRequest.setJwksUri(clientJwksUri);
        registerRequest.setGrantTypes(Arrays.asList(GrantType.CIBA));

        registerRequest.setBackchannelTokenDeliveryMode(BackchannelTokenDeliveryMode.POLL);
        registerRequest.setBackchannelAuthenticationRequestSigningAlg(AsymmetricSignatureAlgorithm.RS512);
        registerRequest.setBackchannelUserCodeParameter(true);

        RegisterClient registerClient = new RegisterClient(registrationEndpoint);
        registerClient.setRequest(registerRequest);
        RegisterResponse registerResponse = registerClient.exec();

        showClient(registerClient);
        assertEquals(registerResponse.getStatus(), 200, "Unexpected response code: " + registerResponse.getEntity());
        assertNotNull(registerResponse.getClientId());
        assertNotNull(registerResponse.getClientSecret());
        assertNotNull(registerResponse.getRegistrationAccessToken());
        assertNotNull(registerResponse.getClientSecretExpiresAt());

        assertTrue(registerResponse.getClaims().containsKey(BACKCHANNEL_TOKEN_DELIVERY_MODE.toString()));
        assertTrue(registerResponse.getClaims().containsKey(BACKCHANNEL_AUTHENTICATION_REQUEST_SIGNING_ALG.toString()));
        assertTrue(registerResponse.getClaims().containsKey(BACKCHANNEL_USER_CODE_PARAMETER.toString()));
        assertEquals(registerResponse.getClaims().get(BACKCHANNEL_TOKEN_DELIVERY_MODE.toString()), BackchannelTokenDeliveryMode.POLL.getValue());
        assertEquals(registerResponse.getClaims().get(BACKCHANNEL_AUTHENTICATION_REQUEST_SIGNING_ALG.toString()), AsymmetricSignatureAlgorithm.RS512.getValue());
        assertEquals(registerResponse.getClaims().get(BACKCHANNEL_USER_CODE_PARAMETER.toString()), new Boolean(true).toString());

        String clientId = registerResponse.getClientId();
        String clientSecret = registerResponse.getClientSecret();

        // 2. Authentication Request
        String clientNotificationToken = UUID.randomUUID().toString();

        BackchannelAuthenticationRequest backchannelAuthenticationRequest = new BackchannelAuthenticationRequest();
        backchannelAuthenticationRequest.setScope(Arrays.asList("openid"));
        backchannelAuthenticationRequest.setLoginHintToken(loginHintTokenRS512);
        backchannelAuthenticationRequest.setClientNotificationToken(clientNotificationToken);
        backchannelAuthenticationRequest.setUserCode(backchannelUserCode);
        backchannelAuthenticationRequest.setRequestedExpiry(1200);
        backchannelAuthenticationRequest.setAuthUsername(clientId);
        backchannelAuthenticationRequest.setAuthPassword(clientSecret);

        BackchannelAuthenticationClient backchannelAuthenticationClient = new BackchannelAuthenticationClient(backchannelAuthenticationEndpoint);
        backchannelAuthenticationClient.setRequest(backchannelAuthenticationRequest);
        BackchannelAuthenticationResponse backchannelAuthenticationResponse = backchannelAuthenticationClient.exec();

        showClient(backchannelAuthenticationClient);
        assertEquals(backchannelAuthenticationResponse.getStatus(), 200, "Unexpected response code: " + backchannelAuthenticationResponse.getEntity());
        assertNotNull(backchannelAuthenticationResponse.getAuthReqId());
        assertNotNull(backchannelAuthenticationResponse.getExpiresIn());
        assertNotNull(backchannelAuthenticationResponse.getInterval()); // This parameter will only be present if the Client is registered to use the Poll or Ping modes.
    }

    @Parameters({"clientJwksUri", "backchannelUserCode"})
    @Test(dependsOnMethods = "loginHintTokenES256")
    public void backchannelTokenDeliveryModePollLoginHintTokenES256(
            final String clientJwksUri, final String backchannelUserCode) {
        showTitle("backchannelTokenDeliveryModePollLoginHintTokenES256");

        // 1. Dynamic Client Registration
        RegisterRequest registerRequest = new RegisterRequest(ApplicationType.WEB, "oxAuth test app", null);
        registerRequest.setJwksUri(clientJwksUri);
        registerRequest.setGrantTypes(Arrays.asList(GrantType.CIBA));

        registerRequest.setBackchannelTokenDeliveryMode(BackchannelTokenDeliveryMode.POLL);
        registerRequest.setBackchannelAuthenticationRequestSigningAlg(AsymmetricSignatureAlgorithm.ES256);
        registerRequest.setBackchannelUserCodeParameter(true);

        RegisterClient registerClient = new RegisterClient(registrationEndpoint);
        registerClient.setRequest(registerRequest);
        RegisterResponse registerResponse = registerClient.exec();

        showClient(registerClient);
        assertEquals(registerResponse.getStatus(), 200, "Unexpected response code: " + registerResponse.getEntity());
        assertNotNull(registerResponse.getClientId());
        assertNotNull(registerResponse.getClientSecret());
        assertNotNull(registerResponse.getRegistrationAccessToken());
        assertNotNull(registerResponse.getClientSecretExpiresAt());

        assertTrue(registerResponse.getClaims().containsKey(BACKCHANNEL_TOKEN_DELIVERY_MODE.toString()));
        assertTrue(registerResponse.getClaims().containsKey(BACKCHANNEL_AUTHENTICATION_REQUEST_SIGNING_ALG.toString()));
        assertTrue(registerResponse.getClaims().containsKey(BACKCHANNEL_USER_CODE_PARAMETER.toString()));
        assertEquals(registerResponse.getClaims().get(BACKCHANNEL_TOKEN_DELIVERY_MODE.toString()), BackchannelTokenDeliveryMode.POLL.getValue());
        assertEquals(registerResponse.getClaims().get(BACKCHANNEL_AUTHENTICATION_REQUEST_SIGNING_ALG.toString()), AsymmetricSignatureAlgorithm.ES256.getValue());
        assertEquals(registerResponse.getClaims().get(BACKCHANNEL_USER_CODE_PARAMETER.toString()), new Boolean(true).toString());

        String clientId = registerResponse.getClientId();
        String clientSecret = registerResponse.getClientSecret();

        // 2. Authentication Request
        String clientNotificationToken = UUID.randomUUID().toString();

        BackchannelAuthenticationRequest backchannelAuthenticationRequest = new BackchannelAuthenticationRequest();
        backchannelAuthenticationRequest.setScope(Arrays.asList("openid"));
        backchannelAuthenticationRequest.setLoginHintToken(loginHintTokenES256);
        backchannelAuthenticationRequest.setClientNotificationToken(clientNotificationToken);
        backchannelAuthenticationRequest.setUserCode(backchannelUserCode);
        backchannelAuthenticationRequest.setRequestedExpiry(1200);
        backchannelAuthenticationRequest.setAuthUsername(clientId);
        backchannelAuthenticationRequest.setAuthPassword(clientSecret);

        BackchannelAuthenticationClient backchannelAuthenticationClient = new BackchannelAuthenticationClient(backchannelAuthenticationEndpoint);
        backchannelAuthenticationClient.setRequest(backchannelAuthenticationRequest);
        BackchannelAuthenticationResponse backchannelAuthenticationResponse = backchannelAuthenticationClient.exec();

        showClient(backchannelAuthenticationClient);
        assertEquals(backchannelAuthenticationResponse.getStatus(), 200, "Unexpected response code: " + backchannelAuthenticationResponse.getEntity());
        assertNotNull(backchannelAuthenticationResponse.getAuthReqId());
        assertNotNull(backchannelAuthenticationResponse.getExpiresIn());
        assertNotNull(backchannelAuthenticationResponse.getInterval()); // This parameter will only be present if the Client is registered to use the Poll or Ping modes.
    }

    @Parameters({"clientJwksUri", "backchannelUserCode"})
    @Test(dependsOnMethods = "loginHintTokenES384")
    public void backchannelTokenDeliveryModePollLoginHintTokenES384(
            final String clientJwksUri, final String backchannelUserCode) {
        showTitle("backchannelTokenDeliveryModePollLoginHintTokenES384");

        // 1. Dynamic Client Registration
        RegisterRequest registerRequest = new RegisterRequest(ApplicationType.WEB, "oxAuth test app", null);
        registerRequest.setJwksUri(clientJwksUri);
        registerRequest.setGrantTypes(Arrays.asList(GrantType.CIBA));

        registerRequest.setBackchannelTokenDeliveryMode(BackchannelTokenDeliveryMode.POLL);
        registerRequest.setBackchannelAuthenticationRequestSigningAlg(AsymmetricSignatureAlgorithm.ES384);
        registerRequest.setBackchannelUserCodeParameter(true);

        RegisterClient registerClient = new RegisterClient(registrationEndpoint);
        registerClient.setRequest(registerRequest);
        RegisterResponse registerResponse = registerClient.exec();

        showClient(registerClient);
        assertEquals(registerResponse.getStatus(), 200, "Unexpected response code: " + registerResponse.getEntity());
        assertNotNull(registerResponse.getClientId());
        assertNotNull(registerResponse.getClientSecret());
        assertNotNull(registerResponse.getRegistrationAccessToken());
        assertNotNull(registerResponse.getClientSecretExpiresAt());

        assertTrue(registerResponse.getClaims().containsKey(BACKCHANNEL_TOKEN_DELIVERY_MODE.toString()));
        assertTrue(registerResponse.getClaims().containsKey(BACKCHANNEL_AUTHENTICATION_REQUEST_SIGNING_ALG.toString()));
        assertTrue(registerResponse.getClaims().containsKey(BACKCHANNEL_USER_CODE_PARAMETER.toString()));
        assertEquals(registerResponse.getClaims().get(BACKCHANNEL_TOKEN_DELIVERY_MODE.toString()), BackchannelTokenDeliveryMode.POLL.getValue());
        assertEquals(registerResponse.getClaims().get(BACKCHANNEL_AUTHENTICATION_REQUEST_SIGNING_ALG.toString()), AsymmetricSignatureAlgorithm.ES384.getValue());
        assertEquals(registerResponse.getClaims().get(BACKCHANNEL_USER_CODE_PARAMETER.toString()), new Boolean(true).toString());

        String clientId = registerResponse.getClientId();
        String clientSecret = registerResponse.getClientSecret();

        // 2. Authentication Request
        String clientNotificationToken = UUID.randomUUID().toString();

        BackchannelAuthenticationRequest backchannelAuthenticationRequest = new BackchannelAuthenticationRequest();
        backchannelAuthenticationRequest.setScope(Arrays.asList("openid"));
        backchannelAuthenticationRequest.setLoginHintToken(loginHintTokenES384);
        backchannelAuthenticationRequest.setClientNotificationToken(clientNotificationToken);
        backchannelAuthenticationRequest.setUserCode(backchannelUserCode);
        backchannelAuthenticationRequest.setRequestedExpiry(1200);
        backchannelAuthenticationRequest.setAuthUsername(clientId);
        backchannelAuthenticationRequest.setAuthPassword(clientSecret);

        BackchannelAuthenticationClient backchannelAuthenticationClient = new BackchannelAuthenticationClient(backchannelAuthenticationEndpoint);
        backchannelAuthenticationClient.setRequest(backchannelAuthenticationRequest);
        BackchannelAuthenticationResponse backchannelAuthenticationResponse = backchannelAuthenticationClient.exec();

        showClient(backchannelAuthenticationClient);
        assertEquals(backchannelAuthenticationResponse.getStatus(), 200, "Unexpected response code: " + backchannelAuthenticationResponse.getEntity());
        assertNotNull(backchannelAuthenticationResponse.getAuthReqId());
        assertNotNull(backchannelAuthenticationResponse.getExpiresIn());
        assertNotNull(backchannelAuthenticationResponse.getInterval()); // This parameter will only be present if the Client is registered to use the Poll or Ping modes.
    }

    @Parameters({"clientJwksUri", "backchannelUserCode"})
    @Test(dependsOnMethods = "loginHintTokenES512")
    public void backchannelTokenDeliveryModePollLoginHintTokenES512(
            final String clientJwksUri, final String backchannelUserCode) {
        showTitle("backchannelTokenDeliveryModePollLoginHintTokenES512");

        // 1. Dynamic Client Registration
        RegisterRequest registerRequest = new RegisterRequest(ApplicationType.WEB, "oxAuth test app", null);
        registerRequest.setJwksUri(clientJwksUri);
        registerRequest.setGrantTypes(Arrays.asList(GrantType.CIBA));

        registerRequest.setBackchannelTokenDeliveryMode(BackchannelTokenDeliveryMode.POLL);
        registerRequest.setBackchannelAuthenticationRequestSigningAlg(AsymmetricSignatureAlgorithm.ES512);
        registerRequest.setBackchannelUserCodeParameter(true);

        RegisterClient registerClient = new RegisterClient(registrationEndpoint);
        registerClient.setRequest(registerRequest);
        RegisterResponse registerResponse = registerClient.exec();

        showClient(registerClient);
        assertEquals(registerResponse.getStatus(), 200, "Unexpected response code: " + registerResponse.getEntity());
        assertNotNull(registerResponse.getClientId());
        assertNotNull(registerResponse.getClientSecret());
        assertNotNull(registerResponse.getRegistrationAccessToken());
        assertNotNull(registerResponse.getClientSecretExpiresAt());

        assertTrue(registerResponse.getClaims().containsKey(BACKCHANNEL_TOKEN_DELIVERY_MODE.toString()));
        assertTrue(registerResponse.getClaims().containsKey(BACKCHANNEL_AUTHENTICATION_REQUEST_SIGNING_ALG.toString()));
        assertTrue(registerResponse.getClaims().containsKey(BACKCHANNEL_USER_CODE_PARAMETER.toString()));
        assertEquals(registerResponse.getClaims().get(BACKCHANNEL_TOKEN_DELIVERY_MODE.toString()), BackchannelTokenDeliveryMode.POLL.getValue());
        assertEquals(registerResponse.getClaims().get(BACKCHANNEL_AUTHENTICATION_REQUEST_SIGNING_ALG.toString()), AsymmetricSignatureAlgorithm.ES512.getValue());
        assertEquals(registerResponse.getClaims().get(BACKCHANNEL_USER_CODE_PARAMETER.toString()), new Boolean(true).toString());

        String clientId = registerResponse.getClientId();
        String clientSecret = registerResponse.getClientSecret();

        // 2. Authentication Request
        String clientNotificationToken = UUID.randomUUID().toString();

        BackchannelAuthenticationRequest backchannelAuthenticationRequest = new BackchannelAuthenticationRequest();
        backchannelAuthenticationRequest.setScope(Arrays.asList("openid"));
        backchannelAuthenticationRequest.setLoginHintToken(loginHintTokenES512);
        backchannelAuthenticationRequest.setClientNotificationToken(clientNotificationToken);
        backchannelAuthenticationRequest.setUserCode(backchannelUserCode);
        backchannelAuthenticationRequest.setRequestedExpiry(1200);
        backchannelAuthenticationRequest.setAuthUsername(clientId);
        backchannelAuthenticationRequest.setAuthPassword(clientSecret);

        BackchannelAuthenticationClient backchannelAuthenticationClient = new BackchannelAuthenticationClient(backchannelAuthenticationEndpoint);
        backchannelAuthenticationClient.setRequest(backchannelAuthenticationRequest);
        BackchannelAuthenticationResponse backchannelAuthenticationResponse = backchannelAuthenticationClient.exec();

        showClient(backchannelAuthenticationClient);
        assertEquals(backchannelAuthenticationResponse.getStatus(), 200, "Unexpected response code: " + backchannelAuthenticationResponse.getEntity());
        assertNotNull(backchannelAuthenticationResponse.getAuthReqId());
        assertNotNull(backchannelAuthenticationResponse.getExpiresIn());
        assertNotNull(backchannelAuthenticationResponse.getInterval()); // This parameter will only be present if the Client is registered to use the Poll or Ping modes.
    }

    @Parameters({"clientJwksUri", "backchannelUserCode"})
    @Test(dependsOnMethods = "loginHintTokenPS256")
    public void backchannelTokenDeliveryModePollLoginHintTokenPS256(
            final String clientJwksUri, final String backchannelUserCode) {
        showTitle("backchannelTokenDeliveryModePollLoginHintTokenPS256");

        // 1. Dynamic Client Registration
        RegisterRequest registerRequest = new RegisterRequest(ApplicationType.WEB, "oxAuth test app", null);
        registerRequest.setJwksUri(clientJwksUri);
        registerRequest.setGrantTypes(Arrays.asList(GrantType.CIBA));

        registerRequest.setBackchannelTokenDeliveryMode(BackchannelTokenDeliveryMode.POLL);
        registerRequest.setBackchannelAuthenticationRequestSigningAlg(AsymmetricSignatureAlgorithm.PS256);
        registerRequest.setBackchannelUserCodeParameter(true);

        RegisterClient registerClient = new RegisterClient(registrationEndpoint);
        registerClient.setRequest(registerRequest);
        RegisterResponse registerResponse = registerClient.exec();

        showClient(registerClient);
        assertEquals(registerResponse.getStatus(), 200, "Unexpected response code: " + registerResponse.getEntity());
        assertNotNull(registerResponse.getClientId());
        assertNotNull(registerResponse.getClientSecret());
        assertNotNull(registerResponse.getRegistrationAccessToken());
        assertNotNull(registerResponse.getClientSecretExpiresAt());

        assertTrue(registerResponse.getClaims().containsKey(BACKCHANNEL_TOKEN_DELIVERY_MODE.toString()));
        assertTrue(registerResponse.getClaims().containsKey(BACKCHANNEL_AUTHENTICATION_REQUEST_SIGNING_ALG.toString()));
        assertTrue(registerResponse.getClaims().containsKey(BACKCHANNEL_USER_CODE_PARAMETER.toString()));
        assertEquals(registerResponse.getClaims().get(BACKCHANNEL_TOKEN_DELIVERY_MODE.toString()), BackchannelTokenDeliveryMode.POLL.getValue());
        assertEquals(registerResponse.getClaims().get(BACKCHANNEL_AUTHENTICATION_REQUEST_SIGNING_ALG.toString()), AsymmetricSignatureAlgorithm.PS256.getValue());
        assertEquals(registerResponse.getClaims().get(BACKCHANNEL_USER_CODE_PARAMETER.toString()), new Boolean(true).toString());

        String clientId = registerResponse.getClientId();
        String clientSecret = registerResponse.getClientSecret();

        // 2. Authentication Request
        String clientNotificationToken = UUID.randomUUID().toString();

        BackchannelAuthenticationRequest backchannelAuthenticationRequest = new BackchannelAuthenticationRequest();
        backchannelAuthenticationRequest.setScope(Arrays.asList("openid"));
        backchannelAuthenticationRequest.setLoginHintToken(loginHintTokenPS256);
        backchannelAuthenticationRequest.setClientNotificationToken(clientNotificationToken);
        backchannelAuthenticationRequest.setUserCode(backchannelUserCode);
        backchannelAuthenticationRequest.setRequestedExpiry(1200);
        backchannelAuthenticationRequest.setAuthUsername(clientId);
        backchannelAuthenticationRequest.setAuthPassword(clientSecret);

        BackchannelAuthenticationClient backchannelAuthenticationClient = new BackchannelAuthenticationClient(backchannelAuthenticationEndpoint);
        backchannelAuthenticationClient.setRequest(backchannelAuthenticationRequest);
        BackchannelAuthenticationResponse backchannelAuthenticationResponse = backchannelAuthenticationClient.exec();

        showClient(backchannelAuthenticationClient);
        assertEquals(backchannelAuthenticationResponse.getStatus(), 200, "Unexpected response code: " + backchannelAuthenticationResponse.getEntity());
        assertNotNull(backchannelAuthenticationResponse.getAuthReqId());
        assertNotNull(backchannelAuthenticationResponse.getExpiresIn());
        assertNotNull(backchannelAuthenticationResponse.getInterval()); // This parameter will only be present if the Client is registered to use the Poll or Ping modes.
    }

    @Parameters({"clientJwksUri", "backchannelUserCode"})
    @Test(dependsOnMethods = "loginHintTokenPS384")
    public void backchannelTokenDeliveryModePollLoginHintTokenPS384(
            final String clientJwksUri, final String backchannelUserCode) {
        showTitle("backchannelTokenDeliveryModePollLoginHintTokenPS384");

        // 1. Dynamic Client Registration
        RegisterRequest registerRequest = new RegisterRequest(ApplicationType.WEB, "oxAuth test app", null);
        registerRequest.setJwksUri(clientJwksUri);
        registerRequest.setGrantTypes(Arrays.asList(GrantType.CIBA));

        registerRequest.setBackchannelTokenDeliveryMode(BackchannelTokenDeliveryMode.POLL);
        registerRequest.setBackchannelAuthenticationRequestSigningAlg(AsymmetricSignatureAlgorithm.PS384);
        registerRequest.setBackchannelUserCodeParameter(true);

        RegisterClient registerClient = new RegisterClient(registrationEndpoint);
        registerClient.setRequest(registerRequest);
        RegisterResponse registerResponse = registerClient.exec();

        showClient(registerClient);
        assertEquals(registerResponse.getStatus(), 200, "Unexpected response code: " + registerResponse.getEntity());
        assertNotNull(registerResponse.getClientId());
        assertNotNull(registerResponse.getClientSecret());
        assertNotNull(registerResponse.getRegistrationAccessToken());
        assertNotNull(registerResponse.getClientSecretExpiresAt());

        assertTrue(registerResponse.getClaims().containsKey(BACKCHANNEL_TOKEN_DELIVERY_MODE.toString()));
        assertTrue(registerResponse.getClaims().containsKey(BACKCHANNEL_AUTHENTICATION_REQUEST_SIGNING_ALG.toString()));
        assertTrue(registerResponse.getClaims().containsKey(BACKCHANNEL_USER_CODE_PARAMETER.toString()));
        assertEquals(registerResponse.getClaims().get(BACKCHANNEL_TOKEN_DELIVERY_MODE.toString()), BackchannelTokenDeliveryMode.POLL.getValue());
        assertEquals(registerResponse.getClaims().get(BACKCHANNEL_AUTHENTICATION_REQUEST_SIGNING_ALG.toString()), AsymmetricSignatureAlgorithm.PS384.getValue());
        assertEquals(registerResponse.getClaims().get(BACKCHANNEL_USER_CODE_PARAMETER.toString()), new Boolean(true).toString());

        String clientId = registerResponse.getClientId();
        String clientSecret = registerResponse.getClientSecret();

        // 2. Authentication Request
        String clientNotificationToken = UUID.randomUUID().toString();

        BackchannelAuthenticationRequest backchannelAuthenticationRequest = new BackchannelAuthenticationRequest();
        backchannelAuthenticationRequest.setScope(Arrays.asList("openid"));
        backchannelAuthenticationRequest.setLoginHintToken(loginHintTokenPS384);
        backchannelAuthenticationRequest.setClientNotificationToken(clientNotificationToken);
        backchannelAuthenticationRequest.setUserCode(backchannelUserCode);
        backchannelAuthenticationRequest.setRequestedExpiry(1200);
        backchannelAuthenticationRequest.setAuthUsername(clientId);
        backchannelAuthenticationRequest.setAuthPassword(clientSecret);

        BackchannelAuthenticationClient backchannelAuthenticationClient = new BackchannelAuthenticationClient(backchannelAuthenticationEndpoint);
        backchannelAuthenticationClient.setRequest(backchannelAuthenticationRequest);
        BackchannelAuthenticationResponse backchannelAuthenticationResponse = backchannelAuthenticationClient.exec();

        showClient(backchannelAuthenticationClient);
        assertEquals(backchannelAuthenticationResponse.getStatus(), 200, "Unexpected response code: " + backchannelAuthenticationResponse.getEntity());
        assertNotNull(backchannelAuthenticationResponse.getAuthReqId());
        assertNotNull(backchannelAuthenticationResponse.getExpiresIn());
        assertNotNull(backchannelAuthenticationResponse.getInterval()); // This parameter will only be present if the Client is registered to use the Poll or Ping modes.
    }

    @Parameters({"clientJwksUri", "backchannelUserCode"})
    @Test(dependsOnMethods = "loginHintTokenPS512")
    public void backchannelTokenDeliveryModePollLoginHintTokenPS512(
            final String clientJwksUri, final String backchannelUserCode) {
        showTitle("backchannelTokenDeliveryModePollLoginHintTokenPS512");

        // 1. Dynamic Client Registration
        RegisterRequest registerRequest = new RegisterRequest(ApplicationType.WEB, "oxAuth test app", null);
        registerRequest.setJwksUri(clientJwksUri);
        registerRequest.setGrantTypes(Arrays.asList(GrantType.CIBA));

        registerRequest.setBackchannelTokenDeliveryMode(BackchannelTokenDeliveryMode.POLL);
        registerRequest.setBackchannelAuthenticationRequestSigningAlg(AsymmetricSignatureAlgorithm.PS512);
        registerRequest.setBackchannelUserCodeParameter(true);

        RegisterClient registerClient = new RegisterClient(registrationEndpoint);
        registerClient.setRequest(registerRequest);
        RegisterResponse registerResponse = registerClient.exec();

        showClient(registerClient);
        assertEquals(registerResponse.getStatus(), 200, "Unexpected response code: " + registerResponse.getEntity());
        assertNotNull(registerResponse.getClientId());
        assertNotNull(registerResponse.getClientSecret());
        assertNotNull(registerResponse.getRegistrationAccessToken());
        assertNotNull(registerResponse.getClientSecretExpiresAt());

        assertTrue(registerResponse.getClaims().containsKey(BACKCHANNEL_TOKEN_DELIVERY_MODE.toString()));
        assertTrue(registerResponse.getClaims().containsKey(BACKCHANNEL_AUTHENTICATION_REQUEST_SIGNING_ALG.toString()));
        assertTrue(registerResponse.getClaims().containsKey(BACKCHANNEL_USER_CODE_PARAMETER.toString()));
        assertEquals(registerResponse.getClaims().get(BACKCHANNEL_TOKEN_DELIVERY_MODE.toString()), BackchannelTokenDeliveryMode.POLL.getValue());
        assertEquals(registerResponse.getClaims().get(BACKCHANNEL_AUTHENTICATION_REQUEST_SIGNING_ALG.toString()), AsymmetricSignatureAlgorithm.PS512.getValue());
        assertEquals(registerResponse.getClaims().get(BACKCHANNEL_USER_CODE_PARAMETER.toString()), new Boolean(true).toString());

        String clientId = registerResponse.getClientId();
        String clientSecret = registerResponse.getClientSecret();

        // 2. Authentication Request
        String clientNotificationToken = UUID.randomUUID().toString();

        BackchannelAuthenticationRequest backchannelAuthenticationRequest = new BackchannelAuthenticationRequest();
        backchannelAuthenticationRequest.setScope(Arrays.asList("openid"));
        backchannelAuthenticationRequest.setLoginHintToken(loginHintTokenPS512);
        backchannelAuthenticationRequest.setClientNotificationToken(clientNotificationToken);
        backchannelAuthenticationRequest.setUserCode(backchannelUserCode);
        backchannelAuthenticationRequest.setRequestedExpiry(1200);
        backchannelAuthenticationRequest.setAuthUsername(clientId);
        backchannelAuthenticationRequest.setAuthPassword(clientSecret);

        BackchannelAuthenticationClient backchannelAuthenticationClient = new BackchannelAuthenticationClient(backchannelAuthenticationEndpoint);
        backchannelAuthenticationClient.setRequest(backchannelAuthenticationRequest);
        BackchannelAuthenticationResponse backchannelAuthenticationResponse = backchannelAuthenticationClient.exec();

        showClient(backchannelAuthenticationClient);
        assertEquals(backchannelAuthenticationResponse.getStatus(), 200, "Unexpected response code: " + backchannelAuthenticationResponse.getEntity());
        assertNotNull(backchannelAuthenticationResponse.getAuthReqId());
        assertNotNull(backchannelAuthenticationResponse.getExpiresIn());
        assertNotNull(backchannelAuthenticationResponse.getInterval()); // This parameter will only be present if the Client is registered to use the Poll or Ping modes.
    }

    @Parameters({"clientJwksUri"})
    @Test
    public void backchannelTokenDeliveryModePollFail1(final String clientJwksUri) {
        showTitle("backchannelTokenDeliveryModePollFail1");

        // 1. Dynamic Client Registration
        RegisterRequest registerRequest = new RegisterRequest(ApplicationType.WEB, "oxAuth test app", null);
        registerRequest.setJwksUri(clientJwksUri);
        registerRequest.setGrantTypes(Arrays.asList(GrantType.CIBA));

        registerRequest.setBackchannelTokenDeliveryMode(BackchannelTokenDeliveryMode.POLL);
        registerRequest.setBackchannelAuthenticationRequestSigningAlg(AsymmetricSignatureAlgorithm.RS256);
        registerRequest.setBackchannelUserCodeParameter(true);

        RegisterClient registerClient = new RegisterClient(registrationEndpoint);
        registerClient.setRequest(registerRequest);
        RegisterResponse registerResponse = registerClient.exec();

        showClient(registerClient);
        assertEquals(registerResponse.getStatus(), 200, "Unexpected response code: " + registerResponse.getEntity());
        assertNotNull(registerResponse.getClientId());
        assertNotNull(registerResponse.getClientSecret());
        assertNotNull(registerResponse.getRegistrationAccessToken());
        assertNotNull(registerResponse.getClientSecretExpiresAt());

        assertTrue(registerResponse.getClaims().containsKey(BACKCHANNEL_TOKEN_DELIVERY_MODE.toString()));
        assertTrue(registerResponse.getClaims().containsKey(BACKCHANNEL_AUTHENTICATION_REQUEST_SIGNING_ALG.toString()));
        assertTrue(registerResponse.getClaims().containsKey(BACKCHANNEL_USER_CODE_PARAMETER.toString()));
        assertEquals(registerResponse.getClaims().get(BACKCHANNEL_TOKEN_DELIVERY_MODE.toString()), BackchannelTokenDeliveryMode.POLL.getValue());
        assertEquals(registerResponse.getClaims().get(BACKCHANNEL_AUTHENTICATION_REQUEST_SIGNING_ALG.toString()), AsymmetricSignatureAlgorithm.RS256.getValue());
        assertEquals(registerResponse.getClaims().get(BACKCHANNEL_USER_CODE_PARAMETER.toString()), new Boolean(true).toString());

        // 2. Authentication Request
        BackchannelAuthenticationRequest backchannelAuthenticationRequest = new BackchannelAuthenticationRequest();

        BackchannelAuthenticationClient backchannelAuthenticationClient = new BackchannelAuthenticationClient(backchannelAuthenticationEndpoint);
        backchannelAuthenticationClient.setRequest(backchannelAuthenticationRequest);
        BackchannelAuthenticationResponse backchannelAuthenticationResponse = backchannelAuthenticationClient.exec();

        showClient(backchannelAuthenticationClient);
        assertEquals(backchannelAuthenticationResponse.getStatus(), 401, "Unexpected response code: " + backchannelAuthenticationResponse.getEntity());
        assertNotNull(backchannelAuthenticationResponse.getEntity(), "The entity is null");
        assertNotNull(backchannelAuthenticationResponse.getErrorType(), "The error type is null");
        assertEquals(BackchannelAuthenticationErrorResponseType.INVALID_CLIENT, backchannelAuthenticationResponse.getErrorType());
        assertNotNull(backchannelAuthenticationResponse.getErrorDescription(), "The error description is null");
    }

    @Parameters({"clientJwksUri"})
    @Test
    public void backchannelTokenDeliveryModePollFail2(final String clientJwksUri) {
        showTitle("backchannelTokenDeliveryModePollFail2");

        // 1. Dynamic Client Registration
        RegisterRequest registerRequest = new RegisterRequest(ApplicationType.WEB, "oxAuth test app", null);
        registerRequest.setJwksUri(clientJwksUri);
        registerRequest.setGrantTypes(Arrays.asList(GrantType.CIBA));

        registerRequest.setBackchannelTokenDeliveryMode(BackchannelTokenDeliveryMode.POLL);
        registerRequest.setBackchannelAuthenticationRequestSigningAlg(AsymmetricSignatureAlgorithm.RS256);
        registerRequest.setBackchannelUserCodeParameter(true);

        RegisterClient registerClient = new RegisterClient(registrationEndpoint);
        registerClient.setRequest(registerRequest);
        RegisterResponse registerResponse = registerClient.exec();

        showClient(registerClient);
        assertEquals(registerResponse.getStatus(), 200, "Unexpected response code: " + registerResponse.getEntity());
        assertNotNull(registerResponse.getClientId());
        assertNotNull(registerResponse.getClientSecret());
        assertNotNull(registerResponse.getRegistrationAccessToken());
        assertNotNull(registerResponse.getClientSecretExpiresAt());

        assertTrue(registerResponse.getClaims().containsKey(BACKCHANNEL_TOKEN_DELIVERY_MODE.toString()));
        assertTrue(registerResponse.getClaims().containsKey(BACKCHANNEL_AUTHENTICATION_REQUEST_SIGNING_ALG.toString()));
        assertTrue(registerResponse.getClaims().containsKey(BACKCHANNEL_USER_CODE_PARAMETER.toString()));
        assertEquals(registerResponse.getClaims().get(BACKCHANNEL_TOKEN_DELIVERY_MODE.toString()), BackchannelTokenDeliveryMode.POLL.getValue());
        assertEquals(registerResponse.getClaims().get(BACKCHANNEL_AUTHENTICATION_REQUEST_SIGNING_ALG.toString()), AsymmetricSignatureAlgorithm.RS256.getValue());
        assertEquals(registerResponse.getClaims().get(BACKCHANNEL_USER_CODE_PARAMETER.toString()), new Boolean(true).toString());

        String clientId = registerResponse.getClientId();

        // 2. Authentication Request
        BackchannelAuthenticationRequest backchannelAuthenticationRequest = new BackchannelAuthenticationRequest();
        backchannelAuthenticationRequest.setAuthUsername(clientId);
        backchannelAuthenticationRequest.setAuthPassword("INVALID_CLIENT_SECRET");

        BackchannelAuthenticationClient backchannelAuthenticationClient = new BackchannelAuthenticationClient(backchannelAuthenticationEndpoint);
        backchannelAuthenticationClient.setRequest(backchannelAuthenticationRequest);
        BackchannelAuthenticationResponse backchannelAuthenticationResponse = backchannelAuthenticationClient.exec();

        showClient(backchannelAuthenticationClient);
        assertEquals(backchannelAuthenticationResponse.getStatus(), 401, "Unexpected response code: " + backchannelAuthenticationResponse.getEntity());
        assertNotNull(backchannelAuthenticationResponse.getEntity(), "The entity is null");
        assertNotNull(backchannelAuthenticationResponse.getErrorType(), "The error type is null");
        assertEquals(BackchannelAuthenticationErrorResponseType.INVALID_CLIENT, backchannelAuthenticationResponse.getErrorType());
        assertNotNull(backchannelAuthenticationResponse.getErrorDescription(), "The error description is null");
    }

    @Parameters({"clientJwksUri"})
    @Test
    public void backchannelTokenDeliveryModePollFail3(final String clientJwksUri) {
        showTitle("backchannelTokenDeliveryModePollFail3");

        // 1. Dynamic Client Registration
        RegisterRequest registerRequest = new RegisterRequest(ApplicationType.WEB, "oxAuth test app", null);
        registerRequest.setJwksUri(clientJwksUri);
        registerRequest.setGrantTypes(Arrays.asList(GrantType.CIBA));

        registerRequest.setBackchannelTokenDeliveryMode(BackchannelTokenDeliveryMode.POLL);
        registerRequest.setBackchannelAuthenticationRequestSigningAlg(AsymmetricSignatureAlgorithm.RS256);
        registerRequest.setBackchannelUserCodeParameter(true);

        RegisterClient registerClient = new RegisterClient(registrationEndpoint);
        registerClient.setRequest(registerRequest);
        RegisterResponse registerResponse = registerClient.exec();

        showClient(registerClient);
        assertEquals(registerResponse.getStatus(), 200, "Unexpected response code: " + registerResponse.getEntity());
        assertNotNull(registerResponse.getClientId());
        assertNotNull(registerResponse.getClientSecret());
        assertNotNull(registerResponse.getRegistrationAccessToken());
        assertNotNull(registerResponse.getClientSecretExpiresAt());

        assertTrue(registerResponse.getClaims().containsKey(BACKCHANNEL_TOKEN_DELIVERY_MODE.toString()));
        assertTrue(registerResponse.getClaims().containsKey(BACKCHANNEL_AUTHENTICATION_REQUEST_SIGNING_ALG.toString()));
        assertTrue(registerResponse.getClaims().containsKey(BACKCHANNEL_USER_CODE_PARAMETER.toString()));
        assertEquals(registerResponse.getClaims().get(BACKCHANNEL_TOKEN_DELIVERY_MODE.toString()), BackchannelTokenDeliveryMode.POLL.getValue());
        assertEquals(registerResponse.getClaims().get(BACKCHANNEL_AUTHENTICATION_REQUEST_SIGNING_ALG.toString()), AsymmetricSignatureAlgorithm.RS256.getValue());
        assertEquals(registerResponse.getClaims().get(BACKCHANNEL_USER_CODE_PARAMETER.toString()), new Boolean(true).toString());

        String clientId = registerResponse.getClientId();
        String clientSecret = registerResponse.getClientSecret();

        // 2. Authentication Request
        BackchannelAuthenticationRequest backchannelAuthenticationRequest = new BackchannelAuthenticationRequest();
        backchannelAuthenticationRequest.setScope(null); // Invalid Scope
        backchannelAuthenticationRequest.setAuthUsername(clientId);
        backchannelAuthenticationRequest.setAuthPassword(clientSecret);

        BackchannelAuthenticationClient backchannelAuthenticationClient = new BackchannelAuthenticationClient(backchannelAuthenticationEndpoint);
        backchannelAuthenticationClient.setRequest(backchannelAuthenticationRequest);
        BackchannelAuthenticationResponse backchannelAuthenticationResponse = backchannelAuthenticationClient.exec();

        showClient(backchannelAuthenticationClient);
        assertEquals(backchannelAuthenticationResponse.getStatus(), 400, "Unexpected response code: " + backchannelAuthenticationResponse.getEntity());
        assertNotNull(backchannelAuthenticationResponse.getEntity(), "The entity is null");
        assertNotNull(backchannelAuthenticationResponse.getErrorType(), "The error type is null");
        assertEquals(BackchannelAuthenticationErrorResponseType.UNKNOWN_USER_ID, backchannelAuthenticationResponse.getErrorType());
        assertNotNull(backchannelAuthenticationResponse.getErrorDescription(), "The error description is null");
    }

    @Parameters({"clientJwksUri"})
    @Test
    public void backchannelTokenDeliveryModePollFail4(final String clientJwksUri) {
        showTitle("backchannelTokenDeliveryModePollFail4");

        // 1. Dynamic Client Registration
        RegisterRequest registerRequest = new RegisterRequest(ApplicationType.WEB, "oxAuth test app", null);
        registerRequest.setJwksUri(clientJwksUri);
        registerRequest.setGrantTypes(Arrays.asList(GrantType.CIBA));

        registerRequest.setBackchannelTokenDeliveryMode(BackchannelTokenDeliveryMode.POLL);
        registerRequest.setBackchannelAuthenticationRequestSigningAlg(AsymmetricSignatureAlgorithm.RS256);
        registerRequest.setBackchannelUserCodeParameter(true);

        RegisterClient registerClient = new RegisterClient(registrationEndpoint);
        registerClient.setRequest(registerRequest);
        RegisterResponse registerResponse = registerClient.exec();

        showClient(registerClient);
        assertEquals(registerResponse.getStatus(), 200, "Unexpected response code: " + registerResponse.getEntity());
        assertNotNull(registerResponse.getClientId());
        assertNotNull(registerResponse.getClientSecret());
        assertNotNull(registerResponse.getRegistrationAccessToken());
        assertNotNull(registerResponse.getClientSecretExpiresAt());

        assertTrue(registerResponse.getClaims().containsKey(BACKCHANNEL_TOKEN_DELIVERY_MODE.toString()));
        assertTrue(registerResponse.getClaims().containsKey(BACKCHANNEL_AUTHENTICATION_REQUEST_SIGNING_ALG.toString()));
        assertTrue(registerResponse.getClaims().containsKey(BACKCHANNEL_USER_CODE_PARAMETER.toString()));
        assertEquals(registerResponse.getClaims().get(BACKCHANNEL_TOKEN_DELIVERY_MODE.toString()), BackchannelTokenDeliveryMode.POLL.getValue());
        assertEquals(registerResponse.getClaims().get(BACKCHANNEL_AUTHENTICATION_REQUEST_SIGNING_ALG.toString()), AsymmetricSignatureAlgorithm.RS256.getValue());
        assertEquals(registerResponse.getClaims().get(BACKCHANNEL_USER_CODE_PARAMETER.toString()), new Boolean(true).toString());

        String clientId = registerResponse.getClientId();
        String clientSecret = registerResponse.getClientSecret();

        // 2. Authentication Request
        BackchannelAuthenticationRequest backchannelAuthenticationRequest = new BackchannelAuthenticationRequest();
        backchannelAuthenticationRequest.setScope(Arrays.asList("openid"));
        backchannelAuthenticationRequest.setLoginHint(null); // Invalid login hint.
        backchannelAuthenticationRequest.setLoginHintToken(null); // Invalid login hint token.
        backchannelAuthenticationRequest.setIdTokenHint(null); // Invalid id token hint
        backchannelAuthenticationRequest.setAuthUsername(clientId);
        backchannelAuthenticationRequest.setAuthPassword(clientSecret);

        BackchannelAuthenticationClient backchannelAuthenticationClient = new BackchannelAuthenticationClient(backchannelAuthenticationEndpoint);
        backchannelAuthenticationClient.setRequest(backchannelAuthenticationRequest);
        BackchannelAuthenticationResponse backchannelAuthenticationResponse = backchannelAuthenticationClient.exec();

        showClient(backchannelAuthenticationClient);
        assertEquals(backchannelAuthenticationResponse.getStatus(), 400, "Unexpected response code: " + backchannelAuthenticationResponse.getEntity());
        assertNotNull(backchannelAuthenticationResponse.getEntity(), "The entity is null");
        assertNotNull(backchannelAuthenticationResponse.getErrorType(), "The error type is null");
        assertEquals(BackchannelAuthenticationErrorResponseType.UNKNOWN_USER_ID, backchannelAuthenticationResponse.getErrorType());
        assertNotNull(backchannelAuthenticationResponse.getErrorDescription(), "The error description is null");
    }

    @Parameters({"clientJwksUri"})
    @Test
    public void backchannelTokenDeliveryModePollFail5(final String clientJwksUri) {
        showTitle("backchannelTokenDeliveryModePollFail5");

        // 1. Dynamic Client Registration
        RegisterRequest registerRequest = new RegisterRequest(ApplicationType.WEB, "oxAuth test app", null);
        registerRequest.setJwksUri(clientJwksUri);
        registerRequest.setGrantTypes(Arrays.asList(GrantType.CIBA));

        registerRequest.setBackchannelTokenDeliveryMode(BackchannelTokenDeliveryMode.POLL);
        registerRequest.setBackchannelAuthenticationRequestSigningAlg(AsymmetricSignatureAlgorithm.RS256);
        registerRequest.setBackchannelUserCodeParameter(true);

        RegisterClient registerClient = new RegisterClient(registrationEndpoint);
        registerClient.setRequest(registerRequest);
        RegisterResponse registerResponse = registerClient.exec();

        showClient(registerClient);
        assertEquals(registerResponse.getStatus(), 200, "Unexpected response code: " + registerResponse.getEntity());
        assertNotNull(registerResponse.getClientId());
        assertNotNull(registerResponse.getClientSecret());
        assertNotNull(registerResponse.getRegistrationAccessToken());
        assertNotNull(registerResponse.getClientSecretExpiresAt());

        assertTrue(registerResponse.getClaims().containsKey(BACKCHANNEL_TOKEN_DELIVERY_MODE.toString()));
        assertTrue(registerResponse.getClaims().containsKey(BACKCHANNEL_AUTHENTICATION_REQUEST_SIGNING_ALG.toString()));
        assertTrue(registerResponse.getClaims().containsKey(BACKCHANNEL_USER_CODE_PARAMETER.toString()));
        assertEquals(registerResponse.getClaims().get(BACKCHANNEL_TOKEN_DELIVERY_MODE.toString()), BackchannelTokenDeliveryMode.POLL.getValue());
        assertEquals(registerResponse.getClaims().get(BACKCHANNEL_AUTHENTICATION_REQUEST_SIGNING_ALG.toString()), AsymmetricSignatureAlgorithm.RS256.getValue());
        assertEquals(registerResponse.getClaims().get(BACKCHANNEL_USER_CODE_PARAMETER.toString()), new Boolean(true).toString());

        String clientId = registerResponse.getClientId();
        String clientSecret = registerResponse.getClientSecret();

        // 2. Authentication Request
        BackchannelAuthenticationRequest backchannelAuthenticationRequest = new BackchannelAuthenticationRequest();
        backchannelAuthenticationRequest.setScope(Arrays.asList("openid"));
        backchannelAuthenticationRequest.setLoginHint("admin");
        backchannelAuthenticationRequest.setClientNotificationToken(null); // Invalid client notification token.
        backchannelAuthenticationRequest.setAuthUsername(clientId);
        backchannelAuthenticationRequest.setAuthPassword(clientSecret);

        BackchannelAuthenticationClient backchannelAuthenticationClient = new BackchannelAuthenticationClient(backchannelAuthenticationEndpoint);
        backchannelAuthenticationClient.setRequest(backchannelAuthenticationRequest);
        BackchannelAuthenticationResponse backchannelAuthenticationResponse = backchannelAuthenticationClient.exec();

        showClient(backchannelAuthenticationClient);
        assertEquals(backchannelAuthenticationResponse.getStatus(), 400, "Unexpected response code: " + backchannelAuthenticationResponse.getEntity());
        assertNotNull(backchannelAuthenticationResponse.getEntity(), "The entity is null");
        assertNotNull(backchannelAuthenticationResponse.getErrorType(), "The error type is null");
        assertEquals(BackchannelAuthenticationErrorResponseType.INVALID_USER_CODE, backchannelAuthenticationResponse.getErrorType());
        assertNotNull(backchannelAuthenticationResponse.getErrorDescription(), "The error description is null");
    }

    @Parameters({"clientJwksUri"})
    @Test
    public void backchannelTokenDeliveryModePollFail6(final String clientJwksUri) {
        showTitle("backchannelTokenDeliveryModePollFail6");

        // 1. Dynamic Client Registration
        RegisterRequest registerRequest = new RegisterRequest(ApplicationType.WEB, "oxAuth test app", null);
        registerRequest.setJwksUri(clientJwksUri);
        registerRequest.setGrantTypes(Arrays.asList(GrantType.CIBA));

        registerRequest.setBackchannelTokenDeliveryMode(BackchannelTokenDeliveryMode.POLL);
        registerRequest.setBackchannelAuthenticationRequestSigningAlg(AsymmetricSignatureAlgorithm.RS256);
        registerRequest.setBackchannelUserCodeParameter(true);

        RegisterClient registerClient = new RegisterClient(registrationEndpoint);
        registerClient.setRequest(registerRequest);
        RegisterResponse registerResponse = registerClient.exec();

        showClient(registerClient);
        assertEquals(registerResponse.getStatus(), 200, "Unexpected response code: " + registerResponse.getEntity());
        assertNotNull(registerResponse.getClientId());
        assertNotNull(registerResponse.getClientSecret());
        assertNotNull(registerResponse.getRegistrationAccessToken());
        assertNotNull(registerResponse.getClientSecretExpiresAt());

        assertTrue(registerResponse.getClaims().containsKey(BACKCHANNEL_TOKEN_DELIVERY_MODE.toString()));
        assertTrue(registerResponse.getClaims().containsKey(BACKCHANNEL_AUTHENTICATION_REQUEST_SIGNING_ALG.toString()));
        assertTrue(registerResponse.getClaims().containsKey(BACKCHANNEL_USER_CODE_PARAMETER.toString()));
        assertEquals(registerResponse.getClaims().get(BACKCHANNEL_TOKEN_DELIVERY_MODE.toString()), BackchannelTokenDeliveryMode.POLL.getValue());
        assertEquals(registerResponse.getClaims().get(BACKCHANNEL_AUTHENTICATION_REQUEST_SIGNING_ALG.toString()), AsymmetricSignatureAlgorithm.RS256.getValue());
        assertEquals(registerResponse.getClaims().get(BACKCHANNEL_USER_CODE_PARAMETER.toString()), new Boolean(true).toString());

        String clientId = registerResponse.getClientId();
        String clientSecret = registerResponse.getClientSecret();

        // 2. Authentication Request
        String clientNotificationToken = UUID.randomUUID().toString();

        BackchannelAuthenticationRequest backchannelAuthenticationRequest = new BackchannelAuthenticationRequest();
        backchannelAuthenticationRequest.setScope(Arrays.asList("openid"));
        backchannelAuthenticationRequest.setLoginHint("admin");
        backchannelAuthenticationRequest.setClientNotificationToken(clientNotificationToken);
        backchannelAuthenticationRequest.setUserCode(null); // Invalid user code.
        backchannelAuthenticationRequest.setAuthUsername(clientId);
        backchannelAuthenticationRequest.setAuthPassword(clientSecret);

        BackchannelAuthenticationClient backchannelAuthenticationClient = new BackchannelAuthenticationClient(backchannelAuthenticationEndpoint);
        backchannelAuthenticationClient.setRequest(backchannelAuthenticationRequest);
        BackchannelAuthenticationResponse backchannelAuthenticationResponse = backchannelAuthenticationClient.exec();

        showClient(backchannelAuthenticationClient);
        assertEquals(backchannelAuthenticationResponse.getStatus(), 400, "Unexpected response code: " + backchannelAuthenticationResponse.getEntity());
        assertNotNull(backchannelAuthenticationResponse.getEntity(), "The entity is null");
        assertNotNull(backchannelAuthenticationResponse.getErrorType(), "The error type is null");
        assertEquals(BackchannelAuthenticationErrorResponseType.INVALID_USER_CODE, backchannelAuthenticationResponse.getErrorType());
        assertNotNull(backchannelAuthenticationResponse.getErrorDescription(), "The error description is null");
    }

    @Parameters({"clientJwksUri", "userId", "backchannelUserCode"})
    @Test
    public void backchannelTokenDeliveryModePollFail7(
            final String clientJwksUri, final String userId, final String backchannelUserCode) throws InterruptedException {
        showTitle("backchannelTokenDeliveryModePollFail7");

        // 1. Dynamic Client Registration
        RegisterRequest registerRequest = new RegisterRequest(ApplicationType.WEB, "oxAuth test app", null);
        registerRequest.setJwksUri(clientJwksUri);
        registerRequest.setGrantTypes(Arrays.asList(GrantType.CIBA));

        registerRequest.setBackchannelTokenDeliveryMode(BackchannelTokenDeliveryMode.POLL);
        registerRequest.setBackchannelAuthenticationRequestSigningAlg(AsymmetricSignatureAlgorithm.RS256);
        registerRequest.setBackchannelUserCodeParameter(true);

        RegisterClient registerClient = new RegisterClient(registrationEndpoint);
        registerClient.setRequest(registerRequest);
        RegisterResponse registerResponse = registerClient.exec();

        showClient(registerClient);
        assertEquals(registerResponse.getStatus(), 200, "Unexpected response code: " + registerResponse.getEntity());
        assertNotNull(registerResponse.getClientId());
        assertNotNull(registerResponse.getClientSecret());
        assertNotNull(registerResponse.getRegistrationAccessToken());
        assertNotNull(registerResponse.getClientSecretExpiresAt());

        assertTrue(registerResponse.getClaims().containsKey(BACKCHANNEL_TOKEN_DELIVERY_MODE.toString()));
        assertTrue(registerResponse.getClaims().containsKey(BACKCHANNEL_AUTHENTICATION_REQUEST_SIGNING_ALG.toString()));
        assertTrue(registerResponse.getClaims().containsKey(BACKCHANNEL_USER_CODE_PARAMETER.toString()));
        assertEquals(registerResponse.getClaims().get(BACKCHANNEL_TOKEN_DELIVERY_MODE.toString()), BackchannelTokenDeliveryMode.POLL.getValue());
        assertEquals(registerResponse.getClaims().get(BACKCHANNEL_AUTHENTICATION_REQUEST_SIGNING_ALG.toString()), AsymmetricSignatureAlgorithm.RS256.getValue());
        assertEquals(registerResponse.getClaims().get(BACKCHANNEL_USER_CODE_PARAMETER.toString()), new Boolean(true).toString());

        String clientId = registerResponse.getClientId();
        String clientSecret = registerResponse.getClientSecret();

        // 2. Authentication Request
        String clientNotificationToken = UUID.randomUUID().toString();

        BackchannelAuthenticationRequest backchannelAuthenticationRequest = new BackchannelAuthenticationRequest();
        backchannelAuthenticationRequest.setScope(Arrays.asList("openid", "profile", "email", "address", "phone"));
        backchannelAuthenticationRequest.setLoginHint(userId);
        backchannelAuthenticationRequest.setClientNotificationToken(clientNotificationToken);
        backchannelAuthenticationRequest.setUserCode(backchannelUserCode);
        backchannelAuthenticationRequest.setRequestedExpiry(1200);
        backchannelAuthenticationRequest.setAcrValues(Arrays.asList("auth_ldap_server", "basic"));
        backchannelAuthenticationRequest.setBindingMessage("####"); // Invalid binding message
        backchannelAuthenticationRequest.setAuthUsername(clientId);
        backchannelAuthenticationRequest.setAuthPassword(clientSecret);

        BackchannelAuthenticationClient backchannelAuthenticationClient = new BackchannelAuthenticationClient(backchannelAuthenticationEndpoint);
        backchannelAuthenticationClient.setRequest(backchannelAuthenticationRequest);
        BackchannelAuthenticationResponse backchannelAuthenticationResponse = backchannelAuthenticationClient.exec();

        showClient(backchannelAuthenticationClient);
        assertEquals(backchannelAuthenticationResponse.getStatus(), 400, "Unexpected response code: " + backchannelAuthenticationResponse.getEntity());
        assertNotNull(backchannelAuthenticationResponse.getEntity(), "The entity is null");
        assertNotNull(backchannelAuthenticationResponse.getErrorType(), "The error type is null");
        assertEquals(BackchannelAuthenticationErrorResponseType.INVALID_BINDING_MESSAGE, backchannelAuthenticationResponse.getErrorType());
        assertNotNull(backchannelAuthenticationResponse.getErrorDescription(), "The error description is null");
    }

    @Parameters({"userId", "userSecret", "redirectUri", "redirectUris", "sectorIdentifierUri"})
    @Test
    public void idTokenHintRS256(
            final String userId, final String userSecret, final String redirectUri, final String redirectUris,
            final String sectorIdentifierUri) throws Exception {
        showTitle("idTokenHintRS256");

        List<ResponseType> responseTypes = Arrays.asList(ResponseType.TOKEN, ResponseType.ID_TOKEN);

        // 1. Register client
        RegisterRequest registerRequest = new RegisterRequest(ApplicationType.WEB, "oxAuth test app",
                StringUtils.spaceSeparatedToList(redirectUris));
        registerRequest.setResponseTypes(responseTypes);
        registerRequest.setSectorIdentifierUri(sectorIdentifierUri);
        registerRequest.setIdTokenSignedResponseAlg(SignatureAlgorithm.RS256);

        RegisterClient registerClient = new RegisterClient(registrationEndpoint);
        registerClient.setRequest(registerRequest);
        RegisterResponse registerResponse = registerClient.exec();

        showClient(registerClient);
        assertEquals(registerResponse.getStatus(), 200, "Unexpected response code: " + registerResponse.getEntity());
        assertNotNull(registerResponse.getClientId());
        assertNotNull(registerResponse.getClientSecret());
        assertNotNull(registerResponse.getRegistrationAccessToken());
        assertNotNull(registerResponse.getClientIdIssuedAt());
        assertNotNull(registerResponse.getClientSecretExpiresAt());

        String clientId = registerResponse.getClientId();

        // 2. Request authorization
        List<String> scopes = Arrays.asList("openid");
        String nonce = UUID.randomUUID().toString();
        String state = UUID.randomUUID().toString();

        AuthorizationRequest authorizationRequest = new AuthorizationRequest(responseTypes, clientId, scopes, redirectUri, nonce);
        authorizationRequest.setState(state);

        AuthorizeClient authorizeClient = new AuthorizeClient(authorizationEndpoint);
        authorizeClient.setRequest(authorizationRequest);

        AuthorizationResponse authorizationResponse = authenticateResourceOwnerAndGrantAccess(
                authorizationEndpoint, authorizationRequest, userId, userSecret);

        assertNotNull(authorizationResponse.getLocation(), "The location is null");
        assertNotNull(authorizationResponse.getAccessToken(), "The accessToken is null");
        assertNotNull(authorizationResponse.getTokenType(), "The tokenType is null");
        assertNotNull(authorizationResponse.getIdToken(), "The idToken is null");
        assertNotNull(authorizationResponse.getState(), "The state is null");

        String idToken = authorizationResponse.getIdToken();

        // 3. Validate id_token
        Jwt jwt = Jwt.parse(idToken);
        assertNotNull(jwt.getHeader().getClaimAsString(JwtHeaderName.TYPE));
        assertNotNull(jwt.getHeader().getClaimAsString(JwtHeaderName.ALGORITHM));
        assertNotNull(jwt.getClaims().getClaimAsString(JwtClaimName.ISSUER));
        assertNotNull(jwt.getClaims().getClaimAsString(JwtClaimName.AUDIENCE));
        assertNotNull(jwt.getClaims().getClaimAsString(JwtClaimName.EXPIRATION_TIME));
        assertNotNull(jwt.getClaims().getClaimAsString(JwtClaimName.ISSUED_AT));
        assertNotNull(jwt.getClaims().getClaimAsString(JwtClaimName.SUBJECT_IDENTIFIER));
        assertNotNull(jwt.getClaims().getClaimAsString(JwtClaimName.ACCESS_TOKEN_HASH));
        assertNotNull(jwt.getClaims().getClaimAsString(JwtClaimName.AUTHENTICATION_TIME));

        RSAPublicKey publicKey = JwkClient.getRSAPublicKey(
                jwksUri,
                jwt.getHeader().getClaimAsString(JwtHeaderName.KEY_ID));
        RSASigner rsaSigner = new RSASigner(SignatureAlgorithm.RS256, publicKey);

        assertTrue(rsaSigner.validate(jwt));

        idTokenHintRS256 = idToken;
    }

    @Parameters({"userId", "userSecret", "redirectUri", "redirectUris", "sectorIdentifierUri"})
    @Test
    public void idTokenHintRS384(
            final String userId, final String userSecret, final String redirectUri, final String redirectUris,
            final String sectorIdentifierUri) throws Exception {
        showTitle("idTokenHintRS384");

        List<ResponseType> responseTypes = Arrays.asList(ResponseType.TOKEN, ResponseType.ID_TOKEN);

        // 1. Register client
        RegisterRequest registerRequest = new RegisterRequest(ApplicationType.WEB, "oxAuth test app",
                StringUtils.spaceSeparatedToList(redirectUris));
        registerRequest.setResponseTypes(responseTypes);
        registerRequest.setSectorIdentifierUri(sectorIdentifierUri);
        registerRequest.setIdTokenSignedResponseAlg(SignatureAlgorithm.RS384);

        RegisterClient registerClient = new RegisterClient(registrationEndpoint);
        registerClient.setRequest(registerRequest);
        RegisterResponse registerResponse = registerClient.exec();

        showClient(registerClient);
        assertEquals(registerResponse.getStatus(), 200, "Unexpected response code: " + registerResponse.getEntity());
        assertNotNull(registerResponse.getClientId());
        assertNotNull(registerResponse.getClientSecret());
        assertNotNull(registerResponse.getRegistrationAccessToken());
        assertNotNull(registerResponse.getClientIdIssuedAt());
        assertNotNull(registerResponse.getClientSecretExpiresAt());

        String clientId = registerResponse.getClientId();

        // 2. Request authorization
        List<String> scopes = Arrays.asList("openid");
        String nonce = UUID.randomUUID().toString();
        String state = UUID.randomUUID().toString();

        AuthorizationRequest authorizationRequest = new AuthorizationRequest(responseTypes, clientId, scopes, redirectUri, nonce);
        authorizationRequest.setState(state);

        AuthorizeClient authorizeClient = new AuthorizeClient(authorizationEndpoint);
        authorizeClient.setRequest(authorizationRequest);

        AuthorizationResponse authorizationResponse = authenticateResourceOwnerAndGrantAccess(
                authorizationEndpoint, authorizationRequest, userId, userSecret);

        assertNotNull(authorizationResponse.getLocation(), "The location is null");
        assertNotNull(authorizationResponse.getAccessToken(), "The accessToken is null");
        assertNotNull(authorizationResponse.getTokenType(), "The tokenType is null");
        assertNotNull(authorizationResponse.getIdToken(), "The idToken is null");
        assertNotNull(authorizationResponse.getState(), "The state is null");

        String idToken = authorizationResponse.getIdToken();

        // 3. Validate id_token
        Jwt jwt = Jwt.parse(idToken);
        assertNotNull(jwt.getHeader().getClaimAsString(JwtHeaderName.TYPE));
        assertNotNull(jwt.getHeader().getClaimAsString(JwtHeaderName.ALGORITHM));
        assertNotNull(jwt.getClaims().getClaimAsString(JwtClaimName.ISSUER));
        assertNotNull(jwt.getClaims().getClaimAsString(JwtClaimName.AUDIENCE));
        assertNotNull(jwt.getClaims().getClaimAsString(JwtClaimName.EXPIRATION_TIME));
        assertNotNull(jwt.getClaims().getClaimAsString(JwtClaimName.ISSUED_AT));
        assertNotNull(jwt.getClaims().getClaimAsString(JwtClaimName.SUBJECT_IDENTIFIER));
        assertNotNull(jwt.getClaims().getClaimAsString(JwtClaimName.ACCESS_TOKEN_HASH));
        assertNotNull(jwt.getClaims().getClaimAsString(JwtClaimName.AUTHENTICATION_TIME));

        RSAPublicKey publicKey = JwkClient.getRSAPublicKey(
                jwksUri,
                jwt.getHeader().getClaimAsString(JwtHeaderName.KEY_ID));
        RSASigner rsaSigner = new RSASigner(SignatureAlgorithm.RS384, publicKey);

        assertTrue(rsaSigner.validate(jwt));

        idTokenHintRS384 = idToken;
    }

    @Parameters({"userId", "userSecret", "redirectUri", "redirectUris", "sectorIdentifierUri"})
    @Test
    public void idTokenHintRS512(
            final String userId, final String userSecret, final String redirectUri, final String redirectUris,
            final String sectorIdentifierUri) throws Exception {
        showTitle("idTokenHintRS512");

        List<ResponseType> responseTypes = Arrays.asList(ResponseType.TOKEN, ResponseType.ID_TOKEN);

        // 1. Register client
        RegisterRequest registerRequest = new RegisterRequest(ApplicationType.WEB, "oxAuth test app",
                StringUtils.spaceSeparatedToList(redirectUris));
        registerRequest.setResponseTypes(responseTypes);
        registerRequest.setSectorIdentifierUri(sectorIdentifierUri);
        registerRequest.setIdTokenSignedResponseAlg(SignatureAlgorithm.RS512);

        RegisterClient registerClient = new RegisterClient(registrationEndpoint);
        registerClient.setRequest(registerRequest);
        RegisterResponse registerResponse = registerClient.exec();

        showClient(registerClient);
        assertEquals(registerResponse.getStatus(), 200, "Unexpected response code: " + registerResponse.getEntity());
        assertNotNull(registerResponse.getClientId());
        assertNotNull(registerResponse.getClientSecret());
        assertNotNull(registerResponse.getRegistrationAccessToken());
        assertNotNull(registerResponse.getClientIdIssuedAt());
        assertNotNull(registerResponse.getClientSecretExpiresAt());

        String clientId = registerResponse.getClientId();

        // 2. Request authorization
        List<String> scopes = Arrays.asList("openid");
        String nonce = UUID.randomUUID().toString();
        String state = UUID.randomUUID().toString();

        AuthorizationRequest authorizationRequest = new AuthorizationRequest(responseTypes, clientId, scopes, redirectUri, nonce);
        authorizationRequest.setState(state);

        AuthorizeClient authorizeClient = new AuthorizeClient(authorizationEndpoint);
        authorizeClient.setRequest(authorizationRequest);

        AuthorizationResponse authorizationResponse = authenticateResourceOwnerAndGrantAccess(
                authorizationEndpoint, authorizationRequest, userId, userSecret);

        assertNotNull(authorizationResponse.getLocation(), "The location is null");
        assertNotNull(authorizationResponse.getAccessToken(), "The accessToken is null");
        assertNotNull(authorizationResponse.getTokenType(), "The tokenType is null");
        assertNotNull(authorizationResponse.getIdToken(), "The idToken is null");
        assertNotNull(authorizationResponse.getState(), "The state is null");

        String idToken = authorizationResponse.getIdToken();

        // 3. Validate id_token
        Jwt jwt = Jwt.parse(idToken);
        assertNotNull(jwt.getHeader().getClaimAsString(JwtHeaderName.TYPE));
        assertNotNull(jwt.getHeader().getClaimAsString(JwtHeaderName.ALGORITHM));
        assertNotNull(jwt.getClaims().getClaimAsString(JwtClaimName.ISSUER));
        assertNotNull(jwt.getClaims().getClaimAsString(JwtClaimName.AUDIENCE));
        assertNotNull(jwt.getClaims().getClaimAsString(JwtClaimName.EXPIRATION_TIME));
        assertNotNull(jwt.getClaims().getClaimAsString(JwtClaimName.ISSUED_AT));
        assertNotNull(jwt.getClaims().getClaimAsString(JwtClaimName.SUBJECT_IDENTIFIER));
        assertNotNull(jwt.getClaims().getClaimAsString(JwtClaimName.ACCESS_TOKEN_HASH));
        assertNotNull(jwt.getClaims().getClaimAsString(JwtClaimName.AUTHENTICATION_TIME));

        RSAPublicKey publicKey = JwkClient.getRSAPublicKey(
                jwksUri,
                jwt.getHeader().getClaimAsString(JwtHeaderName.KEY_ID));
        RSASigner rsaSigner = new RSASigner(SignatureAlgorithm.RS512, publicKey);

        assertTrue(rsaSigner.validate(jwt));

        idTokenHintRS512 = idToken;
    }

    @Parameters({"userId", "userSecret", "redirectUri", "redirectUris", "sectorIdentifierUri"})
    @Test
    public void idTokenHintES256(
            final String userId, final String userSecret, final String redirectUri, final String redirectUris,
            final String sectorIdentifierUri) throws Exception {
        showTitle("idTokenHintES256");

        List<ResponseType> responseTypes = Arrays.asList(ResponseType.TOKEN, ResponseType.ID_TOKEN);

        // 1. Register client
        RegisterRequest registerRequest = new RegisterRequest(ApplicationType.WEB, "oxAuth test app",
                StringUtils.spaceSeparatedToList(redirectUris));
        registerRequest.setResponseTypes(responseTypes);
        registerRequest.setSectorIdentifierUri(sectorIdentifierUri);
        registerRequest.setIdTokenSignedResponseAlg(SignatureAlgorithm.ES256);

        RegisterClient registerClient = new RegisterClient(registrationEndpoint);
        registerClient.setRequest(registerRequest);
        RegisterResponse registerResponse = registerClient.exec();

        showClient(registerClient);
        assertEquals(registerResponse.getStatus(), 200, "Unexpected response code: " + registerResponse.getEntity());
        assertNotNull(registerResponse.getClientId());
        assertNotNull(registerResponse.getClientSecret());
        assertNotNull(registerResponse.getRegistrationAccessToken());
        assertNotNull(registerResponse.getClientIdIssuedAt());
        assertNotNull(registerResponse.getClientSecretExpiresAt());

        String clientId = registerResponse.getClientId();

        // 2. Request authorization
        List<String> scopes = Arrays.asList("openid");
        String nonce = UUID.randomUUID().toString();
        String state = UUID.randomUUID().toString();

        AuthorizationRequest authorizationRequest = new AuthorizationRequest(responseTypes, clientId, scopes, redirectUri, nonce);
        authorizationRequest.setState(state);

        AuthorizeClient authorizeClient = new AuthorizeClient(authorizationEndpoint);
        authorizeClient.setRequest(authorizationRequest);

        AuthorizationResponse authorizationResponse = authenticateResourceOwnerAndGrantAccess(
                authorizationEndpoint, authorizationRequest, userId, userSecret);

        assertNotNull(authorizationResponse.getLocation(), "The location is null");
        assertNotNull(authorizationResponse.getAccessToken(), "The accessToken is null");
        assertNotNull(authorizationResponse.getTokenType(), "The tokenType is null");
        assertNotNull(authorizationResponse.getIdToken(), "The idToken is null");
        assertNotNull(authorizationResponse.getState(), "The state is null");

        String idToken = authorizationResponse.getIdToken();

        // 3. Validate id_token
        Jwt jwt = Jwt.parse(idToken);
        assertNotNull(jwt.getHeader().getClaimAsString(JwtHeaderName.TYPE));
        assertNotNull(jwt.getHeader().getClaimAsString(JwtHeaderName.ALGORITHM));
        assertNotNull(jwt.getClaims().getClaimAsString(JwtClaimName.ISSUER));
        assertNotNull(jwt.getClaims().getClaimAsString(JwtClaimName.AUDIENCE));
        assertNotNull(jwt.getClaims().getClaimAsString(JwtClaimName.EXPIRATION_TIME));
        assertNotNull(jwt.getClaims().getClaimAsString(JwtClaimName.ISSUED_AT));
        assertNotNull(jwt.getClaims().getClaimAsString(JwtClaimName.SUBJECT_IDENTIFIER));
        assertNotNull(jwt.getClaims().getClaimAsString(JwtClaimName.ACCESS_TOKEN_HASH));
        assertNotNull(jwt.getClaims().getClaimAsString(JwtClaimName.AUTHENTICATION_TIME));

        ECDSAPublicKey publicKey = JwkClient.getECDSAPublicKey(
                jwksUri,
                jwt.getHeader().getClaimAsString(JwtHeaderName.KEY_ID));
        ECDSASigner ecdsaSigner = new ECDSASigner(SignatureAlgorithm.ES256, publicKey);

        assertTrue(ecdsaSigner.validate(jwt));

        idTokenHintES256 = idToken;
    }

    @Parameters({"userId", "userSecret", "redirectUri", "redirectUris", "sectorIdentifierUri"})
    @Test
    public void idTokenHintES384(
            final String userId, final String userSecret, final String redirectUri, final String redirectUris,
            final String sectorIdentifierUri) throws Exception {
        showTitle("idTokenHintES384");

        List<ResponseType> responseTypes = Arrays.asList(ResponseType.TOKEN, ResponseType.ID_TOKEN);

        // 1. Register client
        RegisterRequest registerRequest = new RegisterRequest(ApplicationType.WEB, "oxAuth test app",
                StringUtils.spaceSeparatedToList(redirectUris));
        registerRequest.setResponseTypes(responseTypes);
        registerRequest.setSectorIdentifierUri(sectorIdentifierUri);
        registerRequest.setIdTokenSignedResponseAlg(SignatureAlgorithm.ES384);

        RegisterClient registerClient = new RegisterClient(registrationEndpoint);
        registerClient.setRequest(registerRequest);
        RegisterResponse registerResponse = registerClient.exec();

        showClient(registerClient);
        assertEquals(registerResponse.getStatus(), 200, "Unexpected response code: " + registerResponse.getEntity());
        assertNotNull(registerResponse.getClientId());
        assertNotNull(registerResponse.getClientSecret());
        assertNotNull(registerResponse.getRegistrationAccessToken());
        assertNotNull(registerResponse.getClientIdIssuedAt());
        assertNotNull(registerResponse.getClientSecretExpiresAt());

        String clientId = registerResponse.getClientId();

        // 2. Request authorization
        List<String> scopes = Arrays.asList("openid");
        String nonce = UUID.randomUUID().toString();
        String state = UUID.randomUUID().toString();

        AuthorizationRequest authorizationRequest = new AuthorizationRequest(responseTypes, clientId, scopes, redirectUri, nonce);
        authorizationRequest.setState(state);

        AuthorizeClient authorizeClient = new AuthorizeClient(authorizationEndpoint);
        authorizeClient.setRequest(authorizationRequest);

        AuthorizationResponse authorizationResponse = authenticateResourceOwnerAndGrantAccess(
                authorizationEndpoint, authorizationRequest, userId, userSecret);

        assertNotNull(authorizationResponse.getLocation(), "The location is null");
        assertNotNull(authorizationResponse.getAccessToken(), "The accessToken is null");
        assertNotNull(authorizationResponse.getTokenType(), "The tokenType is null");
        assertNotNull(authorizationResponse.getIdToken(), "The idToken is null");
        assertNotNull(authorizationResponse.getState(), "The state is null");

        String idToken = authorizationResponse.getIdToken();

        // 3. Validate id_token
        Jwt jwt = Jwt.parse(idToken);
        assertNotNull(jwt.getHeader().getClaimAsString(JwtHeaderName.TYPE));
        assertNotNull(jwt.getHeader().getClaimAsString(JwtHeaderName.ALGORITHM));
        assertNotNull(jwt.getClaims().getClaimAsString(JwtClaimName.ISSUER));
        assertNotNull(jwt.getClaims().getClaimAsString(JwtClaimName.AUDIENCE));
        assertNotNull(jwt.getClaims().getClaimAsString(JwtClaimName.EXPIRATION_TIME));
        assertNotNull(jwt.getClaims().getClaimAsString(JwtClaimName.ISSUED_AT));
        assertNotNull(jwt.getClaims().getClaimAsString(JwtClaimName.SUBJECT_IDENTIFIER));
        assertNotNull(jwt.getClaims().getClaimAsString(JwtClaimName.ACCESS_TOKEN_HASH));
        assertNotNull(jwt.getClaims().getClaimAsString(JwtClaimName.AUTHENTICATION_TIME));

        ECDSAPublicKey publicKey = JwkClient.getECDSAPublicKey(
                jwksUri,
                jwt.getHeader().getClaimAsString(JwtHeaderName.KEY_ID));
        ECDSASigner ecdsaSigner = new ECDSASigner(SignatureAlgorithm.ES384, publicKey);

        assertTrue(ecdsaSigner.validate(jwt));

        idTokenHintES384 = idToken;
    }

    @Parameters({"userId", "userSecret", "redirectUri", "redirectUris", "sectorIdentifierUri"})
    @Test
    public void idTokenHintES512(
            final String userId, final String userSecret, final String redirectUri, final String redirectUris,
            final String sectorIdentifierUri) throws Exception {
        showTitle("idTokenHintES512");

        List<ResponseType> responseTypes = Arrays.asList(ResponseType.TOKEN, ResponseType.ID_TOKEN);

        // 1. Register client
        RegisterRequest registerRequest = new RegisterRequest(ApplicationType.WEB, "oxAuth test app",
                StringUtils.spaceSeparatedToList(redirectUris));
        registerRequest.setResponseTypes(responseTypes);
        registerRequest.setSectorIdentifierUri(sectorIdentifierUri);
        registerRequest.setIdTokenSignedResponseAlg(SignatureAlgorithm.ES512);

        RegisterClient registerClient = new RegisterClient(registrationEndpoint);
        registerClient.setRequest(registerRequest);
        RegisterResponse registerResponse = registerClient.exec();

        showClient(registerClient);
        assertEquals(registerResponse.getStatus(), 200, "Unexpected response code: " + registerResponse.getEntity());
        assertNotNull(registerResponse.getClientId());
        assertNotNull(registerResponse.getClientSecret());
        assertNotNull(registerResponse.getRegistrationAccessToken());
        assertNotNull(registerResponse.getClientIdIssuedAt());
        assertNotNull(registerResponse.getClientSecretExpiresAt());

        String clientId = registerResponse.getClientId();

        // 2. Request authorization
        List<String> scopes = Arrays.asList("openid");
        String nonce = UUID.randomUUID().toString();
        String state = UUID.randomUUID().toString();

        AuthorizationRequest authorizationRequest = new AuthorizationRequest(responseTypes, clientId, scopes, redirectUri, nonce);
        authorizationRequest.setState(state);

        AuthorizeClient authorizeClient = new AuthorizeClient(authorizationEndpoint);
        authorizeClient.setRequest(authorizationRequest);

        AuthorizationResponse authorizationResponse = authenticateResourceOwnerAndGrantAccess(
                authorizationEndpoint, authorizationRequest, userId, userSecret);

        assertNotNull(authorizationResponse.getLocation(), "The location is null");
        assertNotNull(authorizationResponse.getAccessToken(), "The accessToken is null");
        assertNotNull(authorizationResponse.getTokenType(), "The tokenType is null");
        assertNotNull(authorizationResponse.getIdToken(), "The idToken is null");
        assertNotNull(authorizationResponse.getState(), "The state is null");

        String idToken = authorizationResponse.getIdToken();

        // 3. Validate id_token
        Jwt jwt = Jwt.parse(idToken);
        assertNotNull(jwt.getHeader().getClaimAsString(JwtHeaderName.TYPE));
        assertNotNull(jwt.getHeader().getClaimAsString(JwtHeaderName.ALGORITHM));
        assertNotNull(jwt.getClaims().getClaimAsString(JwtClaimName.ISSUER));
        assertNotNull(jwt.getClaims().getClaimAsString(JwtClaimName.AUDIENCE));
        assertNotNull(jwt.getClaims().getClaimAsString(JwtClaimName.EXPIRATION_TIME));
        assertNotNull(jwt.getClaims().getClaimAsString(JwtClaimName.ISSUED_AT));
        assertNotNull(jwt.getClaims().getClaimAsString(JwtClaimName.SUBJECT_IDENTIFIER));
        assertNotNull(jwt.getClaims().getClaimAsString(JwtClaimName.ACCESS_TOKEN_HASH));
        assertNotNull(jwt.getClaims().getClaimAsString(JwtClaimName.AUTHENTICATION_TIME));

        ECDSAPublicKey publicKey = JwkClient.getECDSAPublicKey(
                jwksUri,
                jwt.getHeader().getClaimAsString(JwtHeaderName.KEY_ID));
        ECDSASigner ecdsaSigner = new ECDSASigner(SignatureAlgorithm.ES512, publicKey);

        assertTrue(ecdsaSigner.validate(jwt));

        idTokenHintES512 = idToken;
    }

    @Parameters({"userId", "userSecret", "redirectUri", "redirectUris", "sectorIdentifierUri"})
    @Test
    public void idTokenHintPS256(
            final String userId, final String userSecret, final String redirectUri, final String redirectUris,
            final String sectorIdentifierUri) throws Exception {
        showTitle("idTokenHintPS256");

        List<ResponseType> responseTypes = Arrays.asList(ResponseType.TOKEN, ResponseType.ID_TOKEN);

        // 1. Register client
        RegisterRequest registerRequest = new RegisterRequest(ApplicationType.WEB, "oxAuth test app",
                StringUtils.spaceSeparatedToList(redirectUris));
        registerRequest.setResponseTypes(responseTypes);
        registerRequest.setSectorIdentifierUri(sectorIdentifierUri);
        registerRequest.setIdTokenSignedResponseAlg(SignatureAlgorithm.PS256);

        RegisterClient registerClient = new RegisterClient(registrationEndpoint);
        registerClient.setRequest(registerRequest);
        RegisterResponse registerResponse = registerClient.exec();

        showClient(registerClient);
        assertEquals(registerResponse.getStatus(), 200, "Unexpected response code: " + registerResponse.getEntity());
        assertNotNull(registerResponse.getClientId());
        assertNotNull(registerResponse.getClientSecret());
        assertNotNull(registerResponse.getRegistrationAccessToken());
        assertNotNull(registerResponse.getClientIdIssuedAt());
        assertNotNull(registerResponse.getClientSecretExpiresAt());

        String clientId = registerResponse.getClientId();

        // 2. Request authorization
        List<String> scopes = Arrays.asList("openid");
        String nonce = UUID.randomUUID().toString();
        String state = UUID.randomUUID().toString();

        AuthorizationRequest authorizationRequest = new AuthorizationRequest(responseTypes, clientId, scopes, redirectUri, nonce);
        authorizationRequest.setState(state);

        AuthorizeClient authorizeClient = new AuthorizeClient(authorizationEndpoint);
        authorizeClient.setRequest(authorizationRequest);

        AuthorizationResponse authorizationResponse = authenticateResourceOwnerAndGrantAccess(
                authorizationEndpoint, authorizationRequest, userId, userSecret);

        assertNotNull(authorizationResponse.getLocation(), "The location is null");
        assertNotNull(authorizationResponse.getAccessToken(), "The accessToken is null");
        assertNotNull(authorizationResponse.getTokenType(), "The tokenType is null");
        assertNotNull(authorizationResponse.getIdToken(), "The idToken is null");
        assertNotNull(authorizationResponse.getState(), "The state is null");

        String idToken = authorizationResponse.getIdToken();

        // 3. Validate id_token
        Jwt jwt = Jwt.parse(idToken);
        assertNotNull(jwt.getHeader().getClaimAsString(JwtHeaderName.TYPE));
        assertNotNull(jwt.getHeader().getClaimAsString(JwtHeaderName.ALGORITHM));
        assertNotNull(jwt.getClaims().getClaimAsString(JwtClaimName.ISSUER));
        assertNotNull(jwt.getClaims().getClaimAsString(JwtClaimName.AUDIENCE));
        assertNotNull(jwt.getClaims().getClaimAsString(JwtClaimName.EXPIRATION_TIME));
        assertNotNull(jwt.getClaims().getClaimAsString(JwtClaimName.ISSUED_AT));
        assertNotNull(jwt.getClaims().getClaimAsString(JwtClaimName.SUBJECT_IDENTIFIER));
        assertNotNull(jwt.getClaims().getClaimAsString(JwtClaimName.ACCESS_TOKEN_HASH));
        assertNotNull(jwt.getClaims().getClaimAsString(JwtClaimName.AUTHENTICATION_TIME));

        RSAPublicKey publicKey = JwkClient.getRSAPublicKey(
                jwksUri,
                jwt.getHeader().getClaimAsString(JwtHeaderName.KEY_ID));
        RSASigner rsaSigner = new RSASigner(SignatureAlgorithm.PS256, publicKey);

        assertTrue(rsaSigner.validate(jwt));

        idTokenHintPS256 = idToken;
    }

    @Parameters({"userId", "userSecret", "redirectUri", "redirectUris", "sectorIdentifierUri"})
    @Test
    public void idTokenHintPS384(
            final String userId, final String userSecret, final String redirectUri, final String redirectUris,
            final String sectorIdentifierUri) throws Exception {
        showTitle("idTokenHintPS384");

        List<ResponseType> responseTypes = Arrays.asList(ResponseType.TOKEN, ResponseType.ID_TOKEN);

        // 1. Register client
        RegisterRequest registerRequest = new RegisterRequest(ApplicationType.WEB, "oxAuth test app",
                StringUtils.spaceSeparatedToList(redirectUris));
        registerRequest.setResponseTypes(responseTypes);
        registerRequest.setSectorIdentifierUri(sectorIdentifierUri);
        registerRequest.setIdTokenSignedResponseAlg(SignatureAlgorithm.PS384);

        RegisterClient registerClient = new RegisterClient(registrationEndpoint);
        registerClient.setRequest(registerRequest);
        RegisterResponse registerResponse = registerClient.exec();

        showClient(registerClient);
        assertEquals(registerResponse.getStatus(), 200, "Unexpected response code: " + registerResponse.getEntity());
        assertNotNull(registerResponse.getClientId());
        assertNotNull(registerResponse.getClientSecret());
        assertNotNull(registerResponse.getRegistrationAccessToken());
        assertNotNull(registerResponse.getClientIdIssuedAt());
        assertNotNull(registerResponse.getClientSecretExpiresAt());

        String clientId = registerResponse.getClientId();

        // 2. Request authorization
        List<String> scopes = Arrays.asList("openid");
        String nonce = UUID.randomUUID().toString();
        String state = UUID.randomUUID().toString();

        AuthorizationRequest authorizationRequest = new AuthorizationRequest(responseTypes, clientId, scopes, redirectUri, nonce);
        authorizationRequest.setState(state);

        AuthorizeClient authorizeClient = new AuthorizeClient(authorizationEndpoint);
        authorizeClient.setRequest(authorizationRequest);

        AuthorizationResponse authorizationResponse = authenticateResourceOwnerAndGrantAccess(
                authorizationEndpoint, authorizationRequest, userId, userSecret);

        assertNotNull(authorizationResponse.getLocation(), "The location is null");
        assertNotNull(authorizationResponse.getAccessToken(), "The accessToken is null");
        assertNotNull(authorizationResponse.getTokenType(), "The tokenType is null");
        assertNotNull(authorizationResponse.getIdToken(), "The idToken is null");
        assertNotNull(authorizationResponse.getState(), "The state is null");

        String idToken = authorizationResponse.getIdToken();

        // 3. Validate id_token
        Jwt jwt = Jwt.parse(idToken);
        assertNotNull(jwt.getHeader().getClaimAsString(JwtHeaderName.TYPE));
        assertNotNull(jwt.getHeader().getClaimAsString(JwtHeaderName.ALGORITHM));
        assertNotNull(jwt.getClaims().getClaimAsString(JwtClaimName.ISSUER));
        assertNotNull(jwt.getClaims().getClaimAsString(JwtClaimName.AUDIENCE));
        assertNotNull(jwt.getClaims().getClaimAsString(JwtClaimName.EXPIRATION_TIME));
        assertNotNull(jwt.getClaims().getClaimAsString(JwtClaimName.ISSUED_AT));
        assertNotNull(jwt.getClaims().getClaimAsString(JwtClaimName.SUBJECT_IDENTIFIER));
        assertNotNull(jwt.getClaims().getClaimAsString(JwtClaimName.ACCESS_TOKEN_HASH));
        assertNotNull(jwt.getClaims().getClaimAsString(JwtClaimName.AUTHENTICATION_TIME));

        RSAPublicKey publicKey = JwkClient.getRSAPublicKey(
                jwksUri,
                jwt.getHeader().getClaimAsString(JwtHeaderName.KEY_ID));
        RSASigner rsaSigner = new RSASigner(SignatureAlgorithm.PS384, publicKey);

        assertTrue(rsaSigner.validate(jwt));

        idTokenHintPS384 = idToken;
    }

    @Parameters({"userId", "userSecret", "redirectUri", "redirectUris", "sectorIdentifierUri"})
    @Test
    public void idTokenHintPS512(
            final String userId, final String userSecret, final String redirectUri, final String redirectUris,
            final String sectorIdentifierUri) throws Exception {
        showTitle("idTokenHintPS512");

        List<ResponseType> responseTypes = Arrays.asList(ResponseType.TOKEN, ResponseType.ID_TOKEN);

        // 1. Register client
        RegisterRequest registerRequest = new RegisterRequest(ApplicationType.WEB, "oxAuth test app",
                StringUtils.spaceSeparatedToList(redirectUris));
        registerRequest.setResponseTypes(responseTypes);
        registerRequest.setSectorIdentifierUri(sectorIdentifierUri);
        registerRequest.setIdTokenSignedResponseAlg(SignatureAlgorithm.PS512);

        RegisterClient registerClient = new RegisterClient(registrationEndpoint);
        registerClient.setRequest(registerRequest);
        RegisterResponse registerResponse = registerClient.exec();

        showClient(registerClient);
        assertEquals(registerResponse.getStatus(), 200, "Unexpected response code: " + registerResponse.getEntity());
        assertNotNull(registerResponse.getClientId());
        assertNotNull(registerResponse.getClientSecret());
        assertNotNull(registerResponse.getRegistrationAccessToken());
        assertNotNull(registerResponse.getClientIdIssuedAt());
        assertNotNull(registerResponse.getClientSecretExpiresAt());

        String clientId = registerResponse.getClientId();

        // 2. Request authorization
        List<String> scopes = Arrays.asList("openid");
        String nonce = UUID.randomUUID().toString();
        String state = UUID.randomUUID().toString();

        AuthorizationRequest authorizationRequest = new AuthorizationRequest(responseTypes, clientId, scopes, redirectUri, nonce);
        authorizationRequest.setState(state);

        AuthorizeClient authorizeClient = new AuthorizeClient(authorizationEndpoint);
        authorizeClient.setRequest(authorizationRequest);

        AuthorizationResponse authorizationResponse = authenticateResourceOwnerAndGrantAccess(
                authorizationEndpoint, authorizationRequest, userId, userSecret);

        assertNotNull(authorizationResponse.getLocation(), "The location is null");
        assertNotNull(authorizationResponse.getAccessToken(), "The accessToken is null");
        assertNotNull(authorizationResponse.getTokenType(), "The tokenType is null");
        assertNotNull(authorizationResponse.getIdToken(), "The idToken is null");
        assertNotNull(authorizationResponse.getState(), "The state is null");

        String idToken = authorizationResponse.getIdToken();

        // 3. Validate id_token
        Jwt jwt = Jwt.parse(idToken);
        assertNotNull(jwt.getHeader().getClaimAsString(JwtHeaderName.TYPE));
        assertNotNull(jwt.getHeader().getClaimAsString(JwtHeaderName.ALGORITHM));
        assertNotNull(jwt.getClaims().getClaimAsString(JwtClaimName.ISSUER));
        assertNotNull(jwt.getClaims().getClaimAsString(JwtClaimName.AUDIENCE));
        assertNotNull(jwt.getClaims().getClaimAsString(JwtClaimName.EXPIRATION_TIME));
        assertNotNull(jwt.getClaims().getClaimAsString(JwtClaimName.ISSUED_AT));
        assertNotNull(jwt.getClaims().getClaimAsString(JwtClaimName.SUBJECT_IDENTIFIER));
        assertNotNull(jwt.getClaims().getClaimAsString(JwtClaimName.ACCESS_TOKEN_HASH));
        assertNotNull(jwt.getClaims().getClaimAsString(JwtClaimName.AUTHENTICATION_TIME));

        RSAPublicKey publicKey = JwkClient.getRSAPublicKey(
                jwksUri,
                jwt.getHeader().getClaimAsString(JwtHeaderName.KEY_ID));
        RSASigner rsaSigner = new RSASigner(SignatureAlgorithm.PS512, publicKey);

        assertTrue(rsaSigner.validate(jwt));

        idTokenHintPS512 = idToken;
    }

    @Parameters({"userId", "userSecret", "redirectUri", "redirectUris", "sectorIdentifierUri"})
    @Test
    public void idTokenHintAlgA128KWEncA128GCM(
            final String userId, final String userSecret, final String redirectUri, final String redirectUris,
            final String sectorIdentifierUri) throws Exception {
        showTitle("idTokenHintAlgA128KWEncA128GCM");

        List<ResponseType> responseTypes = Arrays.asList(ResponseType.TOKEN, ResponseType.ID_TOKEN);

        // 1. Register client
        RegisterRequest registerRequest = new RegisterRequest(ApplicationType.WEB, "oxAuth test app",
                StringUtils.spaceSeparatedToList(redirectUris));
        registerRequest.setResponseTypes(responseTypes);
        registerRequest.setSectorIdentifierUri(sectorIdentifierUri);
        registerRequest.setIdTokenEncryptedResponseAlg(KeyEncryptionAlgorithm.A128KW);
        registerRequest.setIdTokenEncryptedResponseEnc(BlockEncryptionAlgorithm.A128GCM);

        RegisterClient registerClient = new RegisterClient(registrationEndpoint);
        registerClient.setRequest(registerRequest);
        RegisterResponse registerResponse = registerClient.exec();

        showClient(registerClient);
        assertEquals(registerResponse.getStatus(), 200, "Unexpected response code: " + registerResponse.getEntity());
        assertNotNull(registerResponse.getClientId());
        assertNotNull(registerResponse.getClientSecret());
        assertNotNull(registerResponse.getRegistrationAccessToken());
        assertNotNull(registerResponse.getClientIdIssuedAt());
        assertNotNull(registerResponse.getClientSecretExpiresAt());

        String clientId = registerResponse.getClientId();
        String clientSecret = registerResponse.getClientSecret();

        // 2. Request authorization
        List<String> scopes = Arrays.asList("openid");
        String nonce = UUID.randomUUID().toString();
        String state = UUID.randomUUID().toString();

        AuthorizationRequest authorizationRequest = new AuthorizationRequest(responseTypes, clientId, scopes, redirectUri, nonce);
        authorizationRequest.setState(state);

        AuthorizeClient authorizeClient = new AuthorizeClient(authorizationEndpoint);
        authorizeClient.setRequest(authorizationRequest);

        AuthorizationResponse authorizationResponse = authenticateResourceOwnerAndGrantAccess(
                authorizationEndpoint, authorizationRequest, userId, userSecret);

        assertNotNull(authorizationResponse.getLocation(), "The location is null");
        assertNotNull(authorizationResponse.getAccessToken(), "The accessToken is null");
        assertNotNull(authorizationResponse.getTokenType(), "The tokenType is null");
        assertNotNull(authorizationResponse.getIdToken(), "The idToken is null");
        assertNotNull(authorizationResponse.getState(), "The state is null");

        String idToken = authorizationResponse.getIdToken();

        // 3. Validate id_token
        Jwe jwe = Jwe.parse(idToken, null, clientSecret.getBytes(Util.UTF8_STRING_ENCODING));
        assertNotNull(jwe.getHeader().getClaimAsString(JwtHeaderName.TYPE));
        assertNotNull(jwe.getHeader().getClaimAsString(JwtHeaderName.ALGORITHM));
        assertNotNull(jwe.getClaims().getClaimAsString(JwtClaimName.ISSUER));
        assertNotNull(jwe.getClaims().getClaimAsString(JwtClaimName.AUDIENCE));
        assertNotNull(jwe.getClaims().getClaimAsString(JwtClaimName.EXPIRATION_TIME));
        assertNotNull(jwe.getClaims().getClaimAsString(JwtClaimName.ISSUED_AT));
        assertNotNull(jwe.getClaims().getClaimAsString(JwtClaimName.SUBJECT_IDENTIFIER));
        assertNotNull(jwe.getClaims().getClaimAsString(JwtClaimName.ACCESS_TOKEN_HASH));
        assertNotNull(jwe.getClaims().getClaimAsString(JwtClaimName.AUTHENTICATION_TIME));

        idTokenHintAlgA128KWEncA128GCM = idToken;
    }

    @Parameters({"userId", "userSecret", "redirectUri", "redirectUris", "sectorIdentifierUri"})
    @Test
    public void idTokenHintAlgA256KWEncA256GCM(
            final String userId, final String userSecret, final String redirectUri, final String redirectUris,
            final String sectorIdentifierUri) throws Exception {
        showTitle("idTokenHintAlgA256KWEncA256GCM");

        List<ResponseType> responseTypes = Arrays.asList(ResponseType.TOKEN, ResponseType.ID_TOKEN);

        // 1. Register client
        RegisterRequest registerRequest = new RegisterRequest(ApplicationType.WEB, "oxAuth test app",
                StringUtils.spaceSeparatedToList(redirectUris));
        registerRequest.setResponseTypes(responseTypes);
        registerRequest.setSectorIdentifierUri(sectorIdentifierUri);
        registerRequest.setIdTokenEncryptedResponseAlg(KeyEncryptionAlgorithm.A256KW);
        registerRequest.setIdTokenEncryptedResponseEnc(BlockEncryptionAlgorithm.A256GCM);

        RegisterClient registerClient = new RegisterClient(registrationEndpoint);
        registerClient.setRequest(registerRequest);
        RegisterResponse registerResponse = registerClient.exec();

        showClient(registerClient);
        assertEquals(registerResponse.getStatus(), 200, "Unexpected response code: " + registerResponse.getEntity());
        assertNotNull(registerResponse.getClientId());
        assertNotNull(registerResponse.getClientSecret());
        assertNotNull(registerResponse.getRegistrationAccessToken());
        assertNotNull(registerResponse.getClientIdIssuedAt());
        assertNotNull(registerResponse.getClientSecretExpiresAt());

        String clientId = registerResponse.getClientId();
        String clientSecret = registerResponse.getClientSecret();

        // 2. Request authorization
        List<String> scopes = Arrays.asList("openid");
        String nonce = UUID.randomUUID().toString();
        String state = UUID.randomUUID().toString();

        AuthorizationRequest authorizationRequest = new AuthorizationRequest(responseTypes, clientId, scopes, redirectUri, nonce);
        authorizationRequest.setState(state);

        AuthorizeClient authorizeClient = new AuthorizeClient(authorizationEndpoint);
        authorizeClient.setRequest(authorizationRequest);

        AuthorizationResponse authorizationResponse = authenticateResourceOwnerAndGrantAccess(
                authorizationEndpoint, authorizationRequest, userId, userSecret);

        assertNotNull(authorizationResponse.getLocation(), "The location is null");
        assertNotNull(authorizationResponse.getAccessToken(), "The accessToken is null");
        assertNotNull(authorizationResponse.getTokenType(), "The tokenType is null");
        assertNotNull(authorizationResponse.getIdToken(), "The idToken is null");
        assertNotNull(authorizationResponse.getState(), "The state is null");

        String idToken = authorizationResponse.getIdToken();

        // 3. Validate id_token
        Jwe jwe = Jwe.parse(idToken, null, clientSecret.getBytes(Util.UTF8_STRING_ENCODING));
        assertNotNull(jwe.getHeader().getClaimAsString(JwtHeaderName.TYPE));
        assertNotNull(jwe.getHeader().getClaimAsString(JwtHeaderName.ALGORITHM));
        assertNotNull(jwe.getClaims().getClaimAsString(JwtClaimName.ISSUER));
        assertNotNull(jwe.getClaims().getClaimAsString(JwtClaimName.AUDIENCE));
        assertNotNull(jwe.getClaims().getClaimAsString(JwtClaimName.EXPIRATION_TIME));
        assertNotNull(jwe.getClaims().getClaimAsString(JwtClaimName.ISSUED_AT));
        assertNotNull(jwe.getClaims().getClaimAsString(JwtClaimName.SUBJECT_IDENTIFIER));
        assertNotNull(jwe.getClaims().getClaimAsString(JwtClaimName.ACCESS_TOKEN_HASH));
        assertNotNull(jwe.getClaims().getClaimAsString(JwtClaimName.AUTHENTICATION_TIME));

        idTokenHintAlgA256KWEncA256GCM = idToken;
    }

    @Parameters({"userId", "userSecret", "redirectUri", "redirectUris", "sectorIdentifierUri",
            "clientJwksUri", "RSA1_5_keyId", "keyStoreFile", "keyStoreSecret"})
    @Test
    public void idTokenHintAlgRSA15EncA128CBCPLUSHS256(
            final String userId, final String userSecret, final String redirectUri, final String redirectUris,
            final String sectorIdentifierUri, final String clientJwksUri, final String keyId, final String keyStoreFile,
            final String keyStoreSecret) throws Exception {
        showTitle("idTokenHintAlgRSA15EncA128CBCPLUSHS256");

        List<ResponseType> responseTypes = Arrays.asList(ResponseType.TOKEN, ResponseType.ID_TOKEN);

        // 1. Register client
        RegisterRequest registerRequest = new RegisterRequest(ApplicationType.WEB, "oxAuth test app",
                StringUtils.spaceSeparatedToList(redirectUris));
        registerRequest.setResponseTypes(responseTypes);
        registerRequest.setSectorIdentifierUri(sectorIdentifierUri);
        registerRequest.setJwksUri(clientJwksUri);
        registerRequest.setIdTokenEncryptedResponseAlg(KeyEncryptionAlgorithm.RSA1_5);
        registerRequest.setIdTokenEncryptedResponseEnc(BlockEncryptionAlgorithm.A128CBC_PLUS_HS256);

        RegisterClient registerClient = new RegisterClient(registrationEndpoint);
        registerClient.setRequest(registerRequest);
        RegisterResponse registerResponse = registerClient.exec();

        showClient(registerClient);
        assertEquals(registerResponse.getStatus(), 200, "Unexpected response code: " + registerResponse.getEntity());
        assertNotNull(registerResponse.getClientId());
        assertNotNull(registerResponse.getClientSecret());
        assertNotNull(registerResponse.getRegistrationAccessToken());
        assertNotNull(registerResponse.getClientIdIssuedAt());
        assertNotNull(registerResponse.getClientSecretExpiresAt());

        String clientId = registerResponse.getClientId();

        // 2. Request authorization
        List<String> scopes = Arrays.asList("openid");
        String nonce = UUID.randomUUID().toString();
        String state = UUID.randomUUID().toString();

        AuthorizationRequest authorizationRequest = new AuthorizationRequest(responseTypes, clientId, scopes, redirectUri, nonce);
        authorizationRequest.setState(state);

        AuthorizeClient authorizeClient = new AuthorizeClient(authorizationEndpoint);
        authorizeClient.setRequest(authorizationRequest);

        AuthorizationResponse authorizationResponse = authenticateResourceOwnerAndGrantAccess(
                authorizationEndpoint, authorizationRequest, userId, userSecret);

        assertNotNull(authorizationResponse.getLocation(), "The location is null");
        assertNotNull(authorizationResponse.getAccessToken(), "The accessToken is null");
        assertNotNull(authorizationResponse.getTokenType(), "The tokenType is null");
        assertNotNull(authorizationResponse.getIdToken(), "The idToken is null");
        assertNotNull(authorizationResponse.getState(), "The state is null");

        String idToken = authorizationResponse.getIdToken();

        // 3. Validate id_token
        OxAuthCryptoProvider cryptoProvider = new OxAuthCryptoProvider(keyStoreFile, keyStoreSecret, null);
        PrivateKey privateKey = cryptoProvider.getPrivateKey(keyId);

        Jwe jwe = Jwe.parse(idToken, privateKey, null);
        assertNotNull(jwe.getHeader().getClaimAsString(JwtHeaderName.TYPE));
        assertNotNull(jwe.getHeader().getClaimAsString(JwtHeaderName.ALGORITHM));
        assertNotNull(jwe.getClaims().getClaimAsString(JwtClaimName.ISSUER));
        assertNotNull(jwe.getClaims().getClaimAsString(JwtClaimName.AUDIENCE));
        assertNotNull(jwe.getClaims().getClaimAsString(JwtClaimName.EXPIRATION_TIME));
        assertNotNull(jwe.getClaims().getClaimAsString(JwtClaimName.ISSUED_AT));
        assertNotNull(jwe.getClaims().getClaimAsString(JwtClaimName.SUBJECT_IDENTIFIER));
        assertNotNull(jwe.getClaims().getClaimAsString(JwtClaimName.ACCESS_TOKEN_HASH));
        assertNotNull(jwe.getClaims().getClaimAsString(JwtClaimName.AUTHENTICATION_TIME));

        idTokenHintAlgRSA15EncA128CBCPLUSHS256 = idToken;
    }

    @Parameters({"userId", "userSecret", "redirectUri", "redirectUris", "sectorIdentifierUri",
            "clientJwksUri", "RSA1_5_keyId", "keyStoreFile", "keyStoreSecret"})
    @Test
    public void idTokenHintAlgRSA15EncA256CBCPLUSHS512(
            final String userId, final String userSecret, final String redirectUri, final String redirectUris,
            final String sectorIdentifierUri, final String clientJwksUri, final String keyId, final String keyStoreFile,
            final String keyStoreSecret) throws Exception {
        showTitle("idTokenHintAlgRSA15EncA256CBCPLUSHS512");

        List<ResponseType> responseTypes = Arrays.asList(ResponseType.TOKEN, ResponseType.ID_TOKEN);

        // 1. Register client
        RegisterRequest registerRequest = new RegisterRequest(ApplicationType.WEB, "oxAuth test app",
                StringUtils.spaceSeparatedToList(redirectUris));
        registerRequest.setResponseTypes(responseTypes);
        registerRequest.setSectorIdentifierUri(sectorIdentifierUri);
        registerRequest.setJwksUri(clientJwksUri);
        registerRequest.setIdTokenEncryptedResponseAlg(KeyEncryptionAlgorithm.RSA1_5);
        registerRequest.setIdTokenEncryptedResponseEnc(BlockEncryptionAlgorithm.A256CBC_PLUS_HS512);

        RegisterClient registerClient = new RegisterClient(registrationEndpoint);
        registerClient.setRequest(registerRequest);
        RegisterResponse registerResponse = registerClient.exec();

        showClient(registerClient);
        assertEquals(registerResponse.getStatus(), 200, "Unexpected response code: " + registerResponse.getEntity());
        assertNotNull(registerResponse.getClientId());
        assertNotNull(registerResponse.getClientSecret());
        assertNotNull(registerResponse.getRegistrationAccessToken());
        assertNotNull(registerResponse.getClientIdIssuedAt());
        assertNotNull(registerResponse.getClientSecretExpiresAt());

        String clientId = registerResponse.getClientId();

        // 2. Request authorization
        List<String> scopes = Arrays.asList("openid");
        String nonce = UUID.randomUUID().toString();
        String state = UUID.randomUUID().toString();

        AuthorizationRequest authorizationRequest = new AuthorizationRequest(responseTypes, clientId, scopes, redirectUri, nonce);
        authorizationRequest.setState(state);

        AuthorizeClient authorizeClient = new AuthorizeClient(authorizationEndpoint);
        authorizeClient.setRequest(authorizationRequest);

        AuthorizationResponse authorizationResponse = authenticateResourceOwnerAndGrantAccess(
                authorizationEndpoint, authorizationRequest, userId, userSecret);

        assertNotNull(authorizationResponse.getLocation(), "The location is null");
        assertNotNull(authorizationResponse.getAccessToken(), "The accessToken is null");
        assertNotNull(authorizationResponse.getTokenType(), "The tokenType is null");
        assertNotNull(authorizationResponse.getIdToken(), "The idToken is null");
        assertNotNull(authorizationResponse.getState(), "The state is null");

        String idToken = authorizationResponse.getIdToken();

        // 3. Validate id_token
        OxAuthCryptoProvider cryptoProvider = new OxAuthCryptoProvider(keyStoreFile, keyStoreSecret, null);
        PrivateKey privateKey = cryptoProvider.getPrivateKey(keyId);

        Jwe jwe = Jwe.parse(idToken, privateKey, null);
        assertNotNull(jwe.getHeader().getClaimAsString(JwtHeaderName.TYPE));
        assertNotNull(jwe.getHeader().getClaimAsString(JwtHeaderName.ALGORITHM));
        assertNotNull(jwe.getClaims().getClaimAsString(JwtClaimName.ISSUER));
        assertNotNull(jwe.getClaims().getClaimAsString(JwtClaimName.AUDIENCE));
        assertNotNull(jwe.getClaims().getClaimAsString(JwtClaimName.EXPIRATION_TIME));
        assertNotNull(jwe.getClaims().getClaimAsString(JwtClaimName.ISSUED_AT));
        assertNotNull(jwe.getClaims().getClaimAsString(JwtClaimName.SUBJECT_IDENTIFIER));
        assertNotNull(jwe.getClaims().getClaimAsString(JwtClaimName.ACCESS_TOKEN_HASH));
        assertNotNull(jwe.getClaims().getClaimAsString(JwtClaimName.AUTHENTICATION_TIME));

        idTokenHintAlgRSA15EncA256CBCPLUSHS512 = idToken;
    }

    @Parameters({"userId", "userSecret", "redirectUri", "redirectUris", "sectorIdentifierUri",
            "clientJwksUri", "RSA_OAEP_keyId", "keyStoreFile", "keyStoreSecret"})
    @Test
    public void idTokenHintAlgRSAOAEPEncA256GCM(
            final String userId, final String userSecret, final String redirectUri, final String redirectUris,
            final String sectorIdentifierUri, final String clientJwksUri, final String keyId, final String keyStoreFile,
            final String keyStoreSecret) throws Exception {
        showTitle("idTokenHintAlgRSAOAEPEncA256GCM");

        List<ResponseType> responseTypes = Arrays.asList(ResponseType.TOKEN, ResponseType.ID_TOKEN);

        // 1. Register client
        RegisterRequest registerRequest = new RegisterRequest(ApplicationType.WEB, "oxAuth test app",
                StringUtils.spaceSeparatedToList(redirectUris));
        registerRequest.setResponseTypes(responseTypes);
        registerRequest.setSectorIdentifierUri(sectorIdentifierUri);
        registerRequest.setJwksUri(clientJwksUri);
        registerRequest.setIdTokenEncryptedResponseAlg(KeyEncryptionAlgorithm.RSA_OAEP);
        registerRequest.setIdTokenEncryptedResponseEnc(BlockEncryptionAlgorithm.A256GCM);

        RegisterClient registerClient = new RegisterClient(registrationEndpoint);
        registerClient.setRequest(registerRequest);
        RegisterResponse registerResponse = registerClient.exec();

        showClient(registerClient);
        assertEquals(registerResponse.getStatus(), 200, "Unexpected response code: " + registerResponse.getEntity());
        assertNotNull(registerResponse.getClientId());
        assertNotNull(registerResponse.getClientSecret());
        assertNotNull(registerResponse.getRegistrationAccessToken());
        assertNotNull(registerResponse.getClientIdIssuedAt());
        assertNotNull(registerResponse.getClientSecretExpiresAt());

        String clientId = registerResponse.getClientId();

        // 2. Request authorization
        List<String> scopes = Arrays.asList("openid");
        String nonce = UUID.randomUUID().toString();
        String state = UUID.randomUUID().toString();

        AuthorizationRequest authorizationRequest = new AuthorizationRequest(responseTypes, clientId, scopes, redirectUri, nonce);
        authorizationRequest.setState(state);

        AuthorizeClient authorizeClient = new AuthorizeClient(authorizationEndpoint);
        authorizeClient.setRequest(authorizationRequest);

        AuthorizationResponse authorizationResponse = authenticateResourceOwnerAndGrantAccess(
                authorizationEndpoint, authorizationRequest, userId, userSecret);

        assertNotNull(authorizationResponse.getLocation(), "The location is null");
        assertNotNull(authorizationResponse.getAccessToken(), "The accessToken is null");
        assertNotNull(authorizationResponse.getTokenType(), "The tokenType is null");
        assertNotNull(authorizationResponse.getIdToken(), "The idToken is null");
        assertNotNull(authorizationResponse.getState(), "The state is null");

        String idToken = authorizationResponse.getIdToken();

        // 3. Validate id_token
        OxAuthCryptoProvider cryptoProvider = new OxAuthCryptoProvider(keyStoreFile, keyStoreSecret, null);
        PrivateKey privateKey = cryptoProvider.getPrivateKey(keyId);

        Jwe jwe = Jwe.parse(idToken, privateKey, null);
        assertNotNull(jwe.getHeader().getClaimAsString(JwtHeaderName.TYPE));
        assertNotNull(jwe.getHeader().getClaimAsString(JwtHeaderName.ALGORITHM));
        assertNotNull(jwe.getClaims().getClaimAsString(JwtClaimName.ISSUER));
        assertNotNull(jwe.getClaims().getClaimAsString(JwtClaimName.AUDIENCE));
        assertNotNull(jwe.getClaims().getClaimAsString(JwtClaimName.EXPIRATION_TIME));
        assertNotNull(jwe.getClaims().getClaimAsString(JwtClaimName.ISSUED_AT));
        assertNotNull(jwe.getClaims().getClaimAsString(JwtClaimName.SUBJECT_IDENTIFIER));
        assertNotNull(jwe.getClaims().getClaimAsString(JwtClaimName.ACCESS_TOKEN_HASH));
        assertNotNull(jwe.getClaims().getClaimAsString(JwtClaimName.AUTHENTICATION_TIME));

        idTokenHintAlgRSAOAEPEncA256GCM = idToken;
    }

    @Parameters({"RS256_keyId", "userEmail", "dnName", "keyStoreFile", "keyStoreSecret"})
    @Test
    public void loginHintTokenRS256(
            final String keyId, final String userEmail,
            final String dnName, final String keyStoreFile, final String keyStoreSecret) throws Exception {
        showTitle("loginHintTokenRS256");

        JSONObject subjectValue = new JSONObject();
        subjectValue.put("subject_type", "email");
        subjectValue.put("email", userEmail);

        Jwt jwt = new Jwt();
        jwt.getHeader().setAlgorithm(SignatureAlgorithm.RS256);
        jwt.getHeader().setKeyId(keyId);
        jwt.getClaims().setClaim("subject", subjectValue);

        OxAuthCryptoProvider cryptoProvider = new OxAuthCryptoProvider(keyStoreFile, keyStoreSecret, dnName);
        String encodedSignature = cryptoProvider.sign(jwt.getSigningInput(), keyId, null, SignatureAlgorithm.RS256);
        jwt.setEncodedSignature(encodedSignature);

        loginHintTokenRS256 = jwt.toString();
    }

    @Parameters({"RS384_keyId", "userEmail", "dnName", "keyStoreFile", "keyStoreSecret"})
    @Test
    public void loginHintTokenRS384(
            final String keyId, final String userEmail,
            final String dnName, final String keyStoreFile, final String keyStoreSecret) throws Exception {
        showTitle("loginHintTokenRS384");

        JSONObject subjectValue = new JSONObject();
        subjectValue.put("subject_type", "email");
        subjectValue.put("email", userEmail);

        Jwt jwt = new Jwt();
        jwt.getHeader().setAlgorithm(SignatureAlgorithm.RS384);
        jwt.getHeader().setKeyId(keyId);
        jwt.getClaims().setClaim("subject", subjectValue);

        OxAuthCryptoProvider cryptoProvider = new OxAuthCryptoProvider(keyStoreFile, keyStoreSecret, dnName);
        String encodedSignature = cryptoProvider.sign(jwt.getSigningInput(), keyId, null, SignatureAlgorithm.RS384);
        jwt.setEncodedSignature(encodedSignature);

        loginHintTokenRS384 = jwt.toString();
    }

    @Parameters({"RS512_keyId", "userEmail", "dnName", "keyStoreFile", "keyStoreSecret"})
    @Test
    public void loginHintTokenRS512(
            final String keyId, final String userEmail,
            final String dnName, final String keyStoreFile, final String keyStoreSecret) throws Exception {
        showTitle("loginHintTokenRS512");

        JSONObject subjectValue = new JSONObject();
        subjectValue.put("subject_type", "email");
        subjectValue.put("email", userEmail);

        Jwt jwt = new Jwt();
        jwt.getHeader().setAlgorithm(SignatureAlgorithm.RS512);
        jwt.getHeader().setKeyId(keyId);
        jwt.getClaims().setClaim("subject", subjectValue);

        OxAuthCryptoProvider cryptoProvider = new OxAuthCryptoProvider(keyStoreFile, keyStoreSecret, dnName);
        String encodedSignature = cryptoProvider.sign(jwt.getSigningInput(), keyId, null, SignatureAlgorithm.RS512);
        jwt.setEncodedSignature(encodedSignature);

        loginHintTokenRS512 = jwt.toString();
    }

    @Parameters({"ES256_keyId", "userEmail", "dnName", "keyStoreFile", "keyStoreSecret"})
    @Test
    public void loginHintTokenES256(
            final String keyId, final String userEmail,
            final String dnName, final String keyStoreFile, final String keyStoreSecret) throws Exception {
        showTitle("loginHintTokenES256");

        JSONObject subjectValue = new JSONObject();
        subjectValue.put("subject_type", "email");
        subjectValue.put("email", userEmail);

        Jwt jwt = new Jwt();
        jwt.getHeader().setAlgorithm(SignatureAlgorithm.ES256);
        jwt.getHeader().setKeyId(keyId);
        jwt.getClaims().setClaim("subject", subjectValue);

        OxAuthCryptoProvider cryptoProvider = new OxAuthCryptoProvider(keyStoreFile, keyStoreSecret, dnName);
        String encodedSignature = cryptoProvider.sign(jwt.getSigningInput(), keyId, null, SignatureAlgorithm.ES256);
        jwt.setEncodedSignature(encodedSignature);

        loginHintTokenES256 = jwt.toString();
    }

    @Parameters({"ES384_keyId", "userEmail", "dnName", "keyStoreFile", "keyStoreSecret"})
    @Test
    public void loginHintTokenES384(
            final String keyId, final String userEmail,
            final String dnName, final String keyStoreFile, final String keyStoreSecret) throws Exception {
        showTitle("loginHintTokenES384");

        JSONObject subjectValue = new JSONObject();
        subjectValue.put("subject_type", "email");
        subjectValue.put("email", userEmail);

        Jwt jwt = new Jwt();
        jwt.getHeader().setAlgorithm(SignatureAlgorithm.ES384);
        jwt.getHeader().setKeyId(keyId);
        jwt.getClaims().setClaim("subject", subjectValue);

        OxAuthCryptoProvider cryptoProvider = new OxAuthCryptoProvider(keyStoreFile, keyStoreSecret, dnName);
        String encodedSignature = cryptoProvider.sign(jwt.getSigningInput(), keyId, null, SignatureAlgorithm.ES384);
        jwt.setEncodedSignature(encodedSignature);

        loginHintTokenES384 = jwt.toString();
    }

    @Parameters({"ES512_keyId", "userEmail", "dnName", "keyStoreFile", "keyStoreSecret"})
    @Test
    public void loginHintTokenES512(
            final String keyId, final String userEmail,
            final String dnName, final String keyStoreFile, final String keyStoreSecret) throws Exception {
        showTitle("loginHintTokenES512");

        JSONObject subjectValue = new JSONObject();
        subjectValue.put("subject_type", "email");
        subjectValue.put("email", userEmail);

        Jwt jwt = new Jwt();
        jwt.getHeader().setAlgorithm(SignatureAlgorithm.ES512);
        jwt.getHeader().setKeyId(keyId);
        jwt.getClaims().setClaim("subject", subjectValue);

        OxAuthCryptoProvider cryptoProvider = new OxAuthCryptoProvider(keyStoreFile, keyStoreSecret, dnName);
        String encodedSignature = cryptoProvider.sign(jwt.getSigningInput(), keyId, null, SignatureAlgorithm.ES512);
        jwt.setEncodedSignature(encodedSignature);

        loginHintTokenES512 = jwt.toString();
    }

    @Parameters({"PS256_keyId", "userEmail", "dnName", "keyStoreFile", "keyStoreSecret"})
    @Test
    public void loginHintTokenPS256(
            final String keyId, final String userEmail,
            final String dnName, final String keyStoreFile, final String keyStoreSecret) throws Exception {
        showTitle("loginHintTokenPS256");

        JSONObject subjectValue = new JSONObject();
        subjectValue.put("subject_type", "email");
        subjectValue.put("email", userEmail);

        Jwt jwt = new Jwt();
        jwt.getHeader().setAlgorithm(SignatureAlgorithm.PS256);
        jwt.getHeader().setKeyId(keyId);
        jwt.getClaims().setClaim("subject", subjectValue);

        OxAuthCryptoProvider cryptoProvider = new OxAuthCryptoProvider(keyStoreFile, keyStoreSecret, dnName);
        String encodedSignature = cryptoProvider.sign(jwt.getSigningInput(), keyId, null, SignatureAlgorithm.PS256);
        jwt.setEncodedSignature(encodedSignature);

        loginHintTokenPS256 = jwt.toString();
    }

    @Parameters({"PS384_keyId", "userEmail", "dnName", "keyStoreFile", "keyStoreSecret"})
    @Test
    public void loginHintTokenPS384(
            final String keyId, final String userEmail,
            final String dnName, final String keyStoreFile, final String keyStoreSecret) throws Exception {
        showTitle("loginHintTokenPS384");

        JSONObject subjectValue = new JSONObject();
        subjectValue.put("subject_type", "email");
        subjectValue.put("email", userEmail);

        Jwt jwt = new Jwt();
        jwt.getHeader().setAlgorithm(SignatureAlgorithm.PS384);
        jwt.getHeader().setKeyId(keyId);
        jwt.getClaims().setClaim("subject", subjectValue);

        OxAuthCryptoProvider cryptoProvider = new OxAuthCryptoProvider(keyStoreFile, keyStoreSecret, dnName);
        String encodedSignature = cryptoProvider.sign(jwt.getSigningInput(), keyId, null, SignatureAlgorithm.PS384);
        jwt.setEncodedSignature(encodedSignature);

        loginHintTokenPS384 = jwt.toString();
    }

    @Parameters({"PS512_keyId", "userEmail", "dnName", "keyStoreFile", "keyStoreSecret"})
    @Test
    public void loginHintTokenPS512(
            final String keyId, final String userEmail,
            final String dnName, final String keyStoreFile, final String keyStoreSecret) throws Exception {
        showTitle("loginHintTokenPS512");

        JSONObject subjectValue = new JSONObject();
        subjectValue.put("subject_type", "email");
        subjectValue.put("email", userEmail);

        Jwt jwt = new Jwt();
        jwt.getHeader().setAlgorithm(SignatureAlgorithm.PS512);
        jwt.getHeader().setKeyId(keyId);
        jwt.getClaims().setClaim("subject", subjectValue);

        OxAuthCryptoProvider cryptoProvider = new OxAuthCryptoProvider(keyStoreFile, keyStoreSecret, dnName);
        String encodedSignature = cryptoProvider.sign(jwt.getSigningInput(), keyId, null, SignatureAlgorithm.PS512);
        jwt.setEncodedSignature(encodedSignature);

        loginHintTokenPS512 = jwt.toString();
    }
}<|MERGE_RESOLUTION|>--- conflicted
+++ resolved
@@ -41,11 +41,7 @@
 
 /**
  * @author Javier Rojas Blum
-<<<<<<< HEAD
- * @version April 10, 2020
-=======
  * @version April 22, 2020
->>>>>>> af12cd7b
  */
 public class BackchannelAuthenticationPollMode extends BaseTest {
 
@@ -309,31 +305,15 @@
         assertNotNull(backchannelAuthenticationResponse.getInterval()); // This parameter will only be present if the Client is registered to use the Poll or Ping modes.
     }
 
-<<<<<<< HEAD
-    @Parameters({"clientJwksUri", "userId"})
-    @Test
-    public void backchannelTokenDeliveryModePollLoginHint4(
-            final String clientJwksUri, final String userId) throws Exception {
-=======
     @Parameters({"clientJwksUri", "userId", "backchannelUserCode"})
     @Test
     public void backchannelTokenDeliveryModePollLoginHint4(
             final String clientJwksUri, final String userId, final String backchannelUserCode) throws Exception {
->>>>>>> af12cd7b
         showTitle("backchannelTokenDeliveryModePollLoginHint4");
 
         RegisterResponse registerResponse1 = requestClientRegistration(clientJwksUri);
         RegisterResponse registerResponse2 = requestClientRegistration(clientJwksUri);
 
-<<<<<<< HEAD
-        String sub1 = requestBackchannelAuthentication(userId, registerResponse1.getClientId(), registerResponse1.getClientSecret());
-        String sub2 = requestBackchannelAuthentication(userId, registerResponse2.getClientId(), registerResponse2.getClientSecret());
-
-        assertEquals(sub1, sub2, "Each client must share the same sub value");
-
-        String sub3 = requestBackchannelAuthentication(userId, registerResponse1.getClientId(), registerResponse1.getClientSecret());
-        String sub4 = requestBackchannelAuthentication(userId, registerResponse2.getClientId(), registerResponse2.getClientSecret());
-=======
         String sub1 = requestBackchannelAuthentication(userId, registerResponse1.getClientId(), registerResponse1.getClientSecret(), backchannelUserCode);
         String sub2 = requestBackchannelAuthentication(userId, registerResponse2.getClientId(), registerResponse2.getClientSecret(), backchannelUserCode);
 
@@ -341,7 +321,6 @@
 
         String sub3 = requestBackchannelAuthentication(userId, registerResponse1.getClientId(), registerResponse1.getClientSecret(), backchannelUserCode);
         String sub4 = requestBackchannelAuthentication(userId, registerResponse2.getClientId(), registerResponse2.getClientSecret(), backchannelUserCode);
->>>>>>> af12cd7b
 
         assertEquals(sub1, sub3, "Same client must receive the same sub value");
         assertEquals(sub2, sub4, "Same client must receive the same sub value");
@@ -380,27 +359,16 @@
     }
 
     public String requestBackchannelAuthentication(
-<<<<<<< HEAD
-            final String userId, final String clientId, final String clientSecret) throws Exception {
-        // Authentication Request
-        String bindingMessage = RandomStringUtils.randomAlphanumeric(6);
-=======
             final String userId, final String clientId, final String clientSecret, final String backchannelUserCode) throws Exception {
         // Authentication Request
         String bindingMessage = RandomStringUtils.randomAlphanumeric(6);
         String clientNotificationToken = UUID.randomUUID().toString();
->>>>>>> af12cd7b
 
         BackchannelAuthenticationRequest backchannelAuthenticationRequest = new BackchannelAuthenticationRequest();
         backchannelAuthenticationRequest.setScope(Arrays.asList("openid", "profile", "email", "address", "phone"));
         backchannelAuthenticationRequest.setLoginHint(userId);
-<<<<<<< HEAD
-        backchannelAuthenticationRequest.setClientNotificationToken("123");
-        backchannelAuthenticationRequest.setUserCode("qwe");
-=======
         backchannelAuthenticationRequest.setClientNotificationToken(clientNotificationToken);
         backchannelAuthenticationRequest.setUserCode(backchannelUserCode);
->>>>>>> af12cd7b
         backchannelAuthenticationRequest.setRequestedExpiry(1200);
         backchannelAuthenticationRequest.setAcrValues(Arrays.asList("auth_ldap_server", "basic"));
         backchannelAuthenticationRequest.setBindingMessage(bindingMessage);
@@ -496,11 +464,7 @@
         return sub;
     }
 
-<<<<<<< HEAD
-    @Parameters({"clientJwksUri"})
-=======
     @Parameters({"clientJwksUri", "backchannelUserCode"})
->>>>>>> af12cd7b
     @Test(dependsOnMethods = "idTokenHintRS256")
     public void backchannelTokenDeliveryModePollIdTokenHintRS256(
             final String clientJwksUri, final String backchannelUserCode) {
