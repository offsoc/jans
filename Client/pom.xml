<?xml version="1.0" encoding="UTF-8"?>
<project xmlns="http://maven.apache.org/POM/4.0.0" xmlns:xsi="http://www.w3.org/2001/XMLSchema-instance" xsi:schemaLocation="http://maven.apache.org/POM/4.0.0 http://maven.apache.org/xsd/maven-4.0.0.xsd">
    <modelVersion>4.0.0</modelVersion>
    <groupId>org.xdi</groupId>
    <artifactId>oxauth-client</artifactId>
    <name>oxAuth Client</name>
    <packaging>jar</packaging>

    <parent>
        <groupId>org.xdi</groupId>
        <artifactId>oxauth</artifactId>
        <version>2.4.3-SNAPSHOT</version>
    </parent>

    <prerequisites>
        <maven>${maven.min-version}</maven>
    </prerequisites>

    <build>
        <finalName>oxauth-client</finalName>

        <filters>
            <filter>profiles/${cfg}/config-oxauth-test-data.properties</filter>
        </filters>

        <testResources>
            <testResource>
                <directory>src/test/resources</directory>
                <filtering>true</filtering>
            </testResource>
        </testResources>

        <plugins>
            <plugin>
                <groupId>org.apache.maven.plugins</groupId>
                <artifactId>maven-compiler-plugin</artifactId>
            </plugin>
            <plugin>
                <groupId>org.apache.maven.plugins</groupId>
                <artifactId>maven-clean-plugin</artifactId>
            </plugin>
            <plugin>
                <groupId>org.apache.maven.plugins</groupId>
                <artifactId>maven-deploy-plugin</artifactId>
            </plugin>
            <plugin>
                <groupId>org.apache.maven.plugins</groupId>
                <artifactId>maven-install-plugin</artifactId>
            </plugin>
            <plugin>
                <groupId>org.apache.maven.plugins</groupId>
                <artifactId>maven-jar-plugin</artifactId>
            </plugin>
            <plugin>
                <groupId>org.apache.maven.plugins</groupId>
                <artifactId>maven-resources-plugin</artifactId>
            </plugin>
            <plugin>
                <groupId>org.apache.maven.plugins</groupId>
                <artifactId>maven-site-plugin</artifactId>
            </plugin>
            <plugin>
                <groupId>org.apache.maven.plugins</groupId>
                <artifactId>maven-surefire-plugin</artifactId>
            </plugin>
            <plugin>
                <groupId>org.codehaus.mojo</groupId>
                <artifactId>findbugs-maven-plugin</artifactId>
            </plugin>
            <plugin>
                <groupId>org.apache.maven.plugins</groupId>
                <artifactId>maven-source-plugin</artifactId>
            </plugin>
        </plugins>
    </build>

    <dependencies>
        <dependency>
            <groupId>com.google.guava</groupId>
            <artifactId>guava</artifactId>
        </dependency>
        <dependency>
            <groupId>org.xdi</groupId>
            <artifactId>oxauth-model</artifactId>
        </dependency>
        <dependency>
            <groupId>org.jboss.resteasy</groupId>
            <artifactId>resteasy-jaxrs</artifactId>
        </dependency>
        <dependency>
            <groupId>org.jboss.resteasy</groupId>
            <artifactId>resteasy-jackson-provider</artifactId>
            <scope>runtime</scope>
        </dependency>
        <dependency>
            <groupId>org.jboss.resteasy</groupId>
            <artifactId>resteasy-jettison-provider</artifactId>
            <scope>runtime</scope>
        </dependency>
        <dependency>
            <groupId>org.jboss.resteasy</groupId>
            <artifactId>jaxrs-api</artifactId>
        </dependency>
        <dependency>
            <groupId>org.codehaus.jettison</groupId>
            <artifactId>jettison</artifactId>
        </dependency>
        <dependency>
            <groupId>org.codehaus.jackson</groupId>
            <artifactId>jackson-core-asl</artifactId>
            <scope>runtime</scope>
        </dependency>
        <dependency>
            <groupId>org.codehaus.jackson</groupId>
            <artifactId>jackson-mapper-asl</artifactId>
            <scope>runtime</scope>
        </dependency>
        <dependency>
            <groupId>commons-codec</groupId>
            <artifactId>commons-codec</artifactId>
        </dependency>
        <dependency>
            <groupId>commons-lang</groupId>
            <artifactId>commons-lang</artifactId>
        </dependency>
        <dependency>
            <groupId>org.apache.httpcomponents</groupId>
            <artifactId>httpclient</artifactId>
        </dependency>
        <dependency>
            <groupId>org.apache.httpcomponents</groupId>
            <artifactId>httpcore</artifactId>
        </dependency>
        <dependency>
            <groupId>log4j</groupId>
            <artifactId>log4j</artifactId>
        </dependency>
        <dependency>
            <groupId>org.bouncycastle</groupId>
            <artifactId>bcprov-jdk16</artifactId>
            <scope>provided</scope>
        </dependency>
        <dependency>
            <groupId>org.testng</groupId>
            <artifactId>testng</artifactId>
        </dependency>
        <dependency>
            <groupId>junit</groupId>
            <artifactId>junit</artifactId>
        </dependency>
        <dependency>
            <groupId>org.seleniumhq.selenium</groupId>
            <artifactId>selenium-java</artifactId>
            <version>2.31.0</version>
            <scope>test</scope>
        </dependency>
    </dependencies>

    <profiles>
<<<<<<< HEAD
		<profile>
			<id>test-dependencies</id>
			<activation>
=======
        <profile>
            <id>oxAuth test dependencies</id>
            <activation>
>>>>>>> 7840714d
                <property>
                    <name>maven.test.skip</name>
                    <value>false</value>
                </property>
            </activation>
            <dependencies>
                <dependency>
                    <groupId>org.xdi</groupId>
                    <artifactId>oxauth-model</artifactId>
                    <version>${project.version}</version>
                    <type>test-jar</type>
                    <scope>test</scope>
                </dependency>
            </dependencies>
        </profile>
    </profiles>

</project><|MERGE_RESOLUTION|>--- conflicted
+++ resolved
@@ -157,15 +157,9 @@
     </dependencies>
 
     <profiles>
-<<<<<<< HEAD
-		<profile>
-			<id>test-dependencies</id>
-			<activation>
-=======
         <profile>
-            <id>oxAuth test dependencies</id>
+            <id>test-dependencies</id>
             <activation>
->>>>>>> 7840714d
                 <property>
                     <name>maven.test.skip</name>
                     <value>false</value>
