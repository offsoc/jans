--- conflicted
+++ resolved
@@ -9,11 +9,7 @@
   <parent>
     <groupId>org.xdi</groupId>
     <artifactId>oxauth</artifactId>
-<<<<<<< HEAD
-    <version>3.2.0-SNAPSHOT</version>
-=======
     <version>3.1.2-SNAPSHOT</version>
->>>>>>> df114959
   </parent>
 
   <prerequisites>
