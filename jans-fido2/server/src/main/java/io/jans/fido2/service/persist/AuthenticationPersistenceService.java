/*
 * Janssen Project software is available under the MIT License (2008). See http://opensource.org/licenses/MIT for full text.
 *
 * Copyright (c) 2020, Janssen Project
 */

package io.jans.fido2.service.persist;

import java.util.Date;
import java.util.GregorianCalendar;
import java.util.List;
import java.util.TimeZone;
import java.util.UUID;

import io.jans.fido2.model.assertion.AssertionErrorResponseType;
import io.jans.fido2.model.attestation.AttestationErrorResponseType;
import io.jans.fido2.model.error.ErrorResponseFactory;
import org.apache.commons.lang.StringUtils;
import org.slf4j.Logger;

import io.jans.as.common.model.common.User;
import io.jans.as.model.config.StaticConfiguration;
import io.jans.fido2.exception.Fido2RuntimeException;
import io.jans.fido2.model.conf.AppConfiguration;
import io.jans.fido2.service.ChallengeGenerator;
import io.jans.fido2.service.shared.UserService;
import io.jans.orm.PersistenceEntryManager;
import io.jans.orm.model.base.SimpleBranch;
import io.jans.orm.model.fido2.Fido2AuthenticationData;
import io.jans.orm.model.fido2.Fido2AuthenticationEntry;
import io.jans.orm.search.filter.Filter;
import io.jans.util.StringHelper;
import jakarta.enterprise.context.ApplicationScoped;
import jakarta.inject.Inject;

/**
 * Every authentication is persisted under Person Entry
 * 
 * @author Yuriy Movchan
 * @version May 08, 2020
 */
@ApplicationScoped
public class AuthenticationPersistenceService {

    @Inject
    private Logger log;

    @Inject
    private StaticConfiguration staticConfiguration;

    @Inject
    private AppConfiguration appConfiguration;

	@Inject
	private ChallengeGenerator challengeGenerator;

    @Inject
    private UserService userService;

    @Inject
    private PersistenceEntryManager persistenceEntryManager;

    @Inject
    private ErrorResponseFactory errorResponseFactory;

    public void save(Fido2AuthenticationData authenticationData) {
        Fido2AuthenticationEntry authenticationEntity = buildFido2AuthenticationEntry(authenticationData);

        save(authenticationEntity);
    }

    public void save(Fido2AuthenticationEntry authenticationEntity) {
        prepareBranch(authenticationEntity.getUserInum());

        persistenceEntryManager.persist(authenticationEntity);
    }

    public Fido2AuthenticationEntry buildFido2AuthenticationEntry(Fido2AuthenticationData authenticationData) {
		String userName = authenticationData.getUsername();
        
		String userInum = null;
<<<<<<< HEAD
    	if (!oneStep) {
	        User user = userService.getUser(userName, "inum");
	        if (user == null) {
	            if (appConfiguration.getFido2Configuration().isDebugUserAutoEnrollment()) {
	                user = userService.addDefaultUser(userName);
	            } else {
	                throw errorResponseFactory.badRequestException(AttestationErrorResponseType.USER_AUTO_ENROLLMENT_IS_DISABLED, "Auto user enrollment was disabled. User not exists!");
	            }
	        }
	        userInum = userService.getUserInum(user);
    	}
=======
    	
        User user = userService.getUser(userName, "inum");
        if (user == null) {
            if (appConfiguration.getFido2Configuration().isDebugUserAutoEnrollment()) {
                user = userService.addDefaultUser(userName);
            } else {
                throw errorResponseFactory.badRequestException(AttestationErrorResponseType.USER_AUTO_ENROLLMENT_IS_DISABLED, "Auto user enrollment was disabled. User not exists!");
            }
        }
        userInum = userService.getUserInum(user);
	
>>>>>>> da0fadbf

        Date now = new GregorianCalendar(TimeZone.getTimeZone("UTC")).getTime();
        final String id = UUID.randomUUID().toString();
        final String challenge = authenticationData.getChallenge();

        String dn = getDnForAuthenticationEntry(userInum, id);
        Fido2AuthenticationEntry authenticationEntity = new Fido2AuthenticationEntry(dn, authenticationData.getId(), now, userInum, authenticationData);
        authenticationEntity.setAuthenticationStatus(authenticationData.getStatus());
        if (StringUtils.isNotEmpty(challenge)) {
        	authenticationEntity.setChallengeHash(challengeGenerator.getChallengeHashCode(challenge));
        }
        authenticationEntity.setRpId(authenticationData.getRpId());

        authenticationData.setCreatedDate(now);
        authenticationData.setCreatedBy(userName);

        return authenticationEntity;
	}

    public void update(Fido2AuthenticationEntry authenticationEntity) {
        Date now = new GregorianCalendar(TimeZone.getTimeZone("UTC")).getTime();

        Fido2AuthenticationData authenticationData = authenticationEntity.getAuthenticationData();
        authenticationData.setUpdatedDate(now);
        authenticationData.setUpdatedBy(authenticationData.getUsername());

        authenticationEntity.setAuthenticationStatus(authenticationData.getStatus());

        persistenceEntryManager.merge(authenticationEntity);
    }

    public void addBranch(final String baseDn) {
        SimpleBranch branch = new SimpleBranch();
        branch.setOrganizationalUnitName("fido2_auth");
        branch.setDn(baseDn);

        persistenceEntryManager.persist(branch);
    }

    public boolean containsBranch(final String baseDn) {
        return persistenceEntryManager.contains(baseDn, SimpleBranch.class);
    }

    public void prepareBranch(final String userInum) {
        String baseDn = getBaseDnForFido2AuthenticationEntries(userInum);
        if (!persistenceEntryManager.hasBranchesSupport(baseDn)) {
        	return;
        }

        // Create Fido2 base branch for authentication entries if needed
        if (!containsBranch(baseDn)) {
            addBranch(baseDn);
        }
    }

    public List<Fido2AuthenticationEntry> findByChallenge(String challenge) {
        String baseDn = getBaseDnForFido2AuthenticationEntries(null);

        Filter codeChallengFilter = Filter.createEqualityFilter("jansCodeChallenge", challenge);
        Filter codeChallengHashCodeFilter = Filter.createEqualityFilter("jansCodeChallengeHash", challengeGenerator.getChallengeHashCode(challenge));
        Filter filter = Filter.createANDFilter(codeChallengFilter, codeChallengHashCodeFilter);

        List<Fido2AuthenticationEntry> fido2AuthenticationEntries = persistenceEntryManager.findEntries(baseDn, Fido2AuthenticationEntry.class, filter);

        return fido2AuthenticationEntries;
    }

    public String getDnForAuthenticationEntry(String userInum, String jsId) {
    	String baseDn;
    	if (StringHelper.isEmpty(userInum)) {
    		baseDn = staticConfiguration.getBaseDn().getFido2Assertion();
    	} else {
	        // Build DN string for Fido2 registration entry
	        baseDn = getBaseDnForFido2AuthenticationEntries(userInum);
    	}
        // Build DN string for Fido2 authentication entry
        if (StringHelper.isEmpty(jsId)) {
            return baseDn;
        }
        return String.format("jansId=%s,%s", jsId, baseDn);
    }

    public String getBaseDnForFido2AuthenticationEntries(String userInum) {
        final String userBaseDn = getDnForUser(userInum); // "ou=fido2_auth,inum=1234,ou=people,o=jans"
        if (StringHelper.isEmpty(userInum)) {
            return userBaseDn;
        }

        return String.format("ou=fido2_auth,%s", userBaseDn);
    }

    public String getDnForUser(String userInum) {
        String peopleDn = staticConfiguration.getBaseDn().getPeople();
        if (StringHelper.isEmpty(userInum)) {
            return peopleDn;
        }

        return String.format("inum=%s,%s", userInum, peopleDn);
    }

}<|MERGE_RESOLUTION|>--- conflicted
+++ resolved
@@ -79,19 +79,6 @@
 		String userName = authenticationData.getUsername();
         
 		String userInum = null;
-<<<<<<< HEAD
-    	if (!oneStep) {
-	        User user = userService.getUser(userName, "inum");
-	        if (user == null) {
-	            if (appConfiguration.getFido2Configuration().isDebugUserAutoEnrollment()) {
-	                user = userService.addDefaultUser(userName);
-	            } else {
-	                throw errorResponseFactory.badRequestException(AttestationErrorResponseType.USER_AUTO_ENROLLMENT_IS_DISABLED, "Auto user enrollment was disabled. User not exists!");
-	            }
-	        }
-	        userInum = userService.getUserInum(user);
-    	}
-=======
     	
         User user = userService.getUser(userName, "inum");
         if (user == null) {
@@ -103,7 +90,6 @@
         }
         userInum = userService.getUserInum(user);
 	
->>>>>>> da0fadbf
 
         Date now = new GregorianCalendar(TimeZone.getTimeZone("UTC")).getTime();
         final String id = UUID.randomUUID().toString();
