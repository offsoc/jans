/*
 * Janssen Project software is available under the MIT License (2008). See http://opensource.org/licenses/MIT for full text.
 *
 * Copyright (c) 2020, Janssen Project
 */



package io.jans.fido2.model.auth;

public class CredAndCounterData {
<<<<<<< HEAD
    private String credId;
    private int counters;
    private String attestationType;
    private String uncompressedEcPoint;
    private int signatureAlgorithm;
    private boolean backupStateFlag;
    private boolean backupEligibilityFlag;

    public String getCredId() {
        return credId;
    }

    public int getCounters() {
        return counters;
    }

    public CredAndCounterData setCredId(String credId) {
        this.credId = credId;
        return this;
    }

    public CredAndCounterData setCounters(int counters) {
        this.counters = counters;
        return this;
    }

    public CredAndCounterData setAttestationType(String attestationType) {
        this.attestationType = attestationType;
        return this;
    }

    public String getAttestationType() {
        return attestationType;
    }

    public CredAndCounterData setUncompressedEcPoint(String uncompressedEcPoint) {
        this.uncompressedEcPoint = uncompressedEcPoint;
        return this;
    }

    public String getUncompressedEcPoint() {
        return uncompressedEcPoint;
    }

    public int getSignatureAlgorithm() {
        return signatureAlgorithm;
    }

    public void setSignatureAlgorithm(int signatureAlgorithm) {
        this.signatureAlgorithm = signatureAlgorithm;
    }

    public boolean getBackupStateFlag() {
        return backupStateFlag;
    }

    public void setBackupStateFlag(boolean backupStateFlag) {
        this.backupStateFlag = backupStateFlag;
    }

    public boolean getBackupEligibilityFlag() {
        return backupEligibilityFlag;
    }

    public void setBackupEligibilityFlag(boolean backupEligibilityFlag) {
        this.backupEligibilityFlag = backupEligibilityFlag;
    }
=======
	private String credId;
	private int counters;
	private String attestationType;
	private String uncompressedEcPoint;
	private int signatureAlgorithm;
	// The BS flag SHALL be set if and only if the credential is a multi-device
	// credential and is currently backed up. If the backup status of a credential
	// is uncertain or the authenticator suspects a problem with the backed up
	// credential, the BS flag SHOULD NOT be set.
	private boolean backupStateFlag;
	// The BE flag SHALL be set if and only if the credential is a multi-device
	// credential.
	private boolean backupEligibilityFlag;
	// For attestation signatures, the authenticator MUST set the AT flag and
	// include the attestedCredentialData.
	private boolean attestedCredentialDataFlag;
	// If the authenticator does not include any extension data, it MUST set the ED
	// flag to zero, and to one if extension data is included.
	private boolean extensionDataFlag;
	private boolean userVerifiedFlag;
	private boolean userPresentFlag;

	public String getCredId() {
		return credId;
	}

	public int getCounters() {
		return counters;
	}

	public CredAndCounterData setCredId(String credId) {
		this.credId = credId;
		return this;
	}

	public CredAndCounterData setCounters(int counters) {
		this.counters = counters;
		return this;
	}

	public CredAndCounterData setAttestationType(String attestationType) {
		this.attestationType = attestationType;
		return this;
	}

	public String getAttestationType() {
		return attestationType;
	}

	public CredAndCounterData setUncompressedEcPoint(String uncompressedEcPoint) {
		this.uncompressedEcPoint = uncompressedEcPoint;
		return this;
	}

	public String getUncompressedEcPoint() {
		return uncompressedEcPoint;
	}

	public int getSignatureAlgorithm() {
		return signatureAlgorithm;
	}

	public void setSignatureAlgorithm(int signatureAlgorithm) {
		this.signatureAlgorithm = signatureAlgorithm;
	}

	public boolean getBackupStateFlag() {
		return backupStateFlag;
	}

	public void setBackupStateFlag(boolean backupStateFlag) {
		this.backupStateFlag = backupStateFlag;
	}

	public boolean getBackupEligibilityFlag() {
		return backupEligibilityFlag;
	}

	public void setBackupEligibilityFlag(boolean backupEligibilityFlag) {
		this.backupEligibilityFlag = backupEligibilityFlag;
	}

	public boolean isAttestedCredentialDataFlag() {
		return attestedCredentialDataFlag;
	}

	public void setAttestedCredentialDataFlag(boolean attestedCredentialDataFlag) {
		this.attestedCredentialDataFlag = attestedCredentialDataFlag;
	}

	public boolean isExtensionDataFlag() {
		return extensionDataFlag;
	}

	public void setExtensionDataFlag(boolean extensionDataFlag) {
		this.extensionDataFlag = extensionDataFlag;
	}

	public boolean isUserVerifiedFlag() {
		return userVerifiedFlag;
	}

	public void setUserVerifiedFlag(boolean userVerifiedFlag) {
		this.userVerifiedFlag = userVerifiedFlag;
	}

	public boolean isUserPresentFlag() {
		return userPresentFlag;
	}

	public void setUserPresentFlag(boolean userPresentFlag) {
		this.userPresentFlag = userPresentFlag;
	}
>>>>>>> da0fadbf
}<|MERGE_RESOLUTION|>--- conflicted
+++ resolved
@@ -9,75 +9,6 @@
 package io.jans.fido2.model.auth;
 
 public class CredAndCounterData {
-<<<<<<< HEAD
-    private String credId;
-    private int counters;
-    private String attestationType;
-    private String uncompressedEcPoint;
-    private int signatureAlgorithm;
-    private boolean backupStateFlag;
-    private boolean backupEligibilityFlag;
-
-    public String getCredId() {
-        return credId;
-    }
-
-    public int getCounters() {
-        return counters;
-    }
-
-    public CredAndCounterData setCredId(String credId) {
-        this.credId = credId;
-        return this;
-    }
-
-    public CredAndCounterData setCounters(int counters) {
-        this.counters = counters;
-        return this;
-    }
-
-    public CredAndCounterData setAttestationType(String attestationType) {
-        this.attestationType = attestationType;
-        return this;
-    }
-
-    public String getAttestationType() {
-        return attestationType;
-    }
-
-    public CredAndCounterData setUncompressedEcPoint(String uncompressedEcPoint) {
-        this.uncompressedEcPoint = uncompressedEcPoint;
-        return this;
-    }
-
-    public String getUncompressedEcPoint() {
-        return uncompressedEcPoint;
-    }
-
-    public int getSignatureAlgorithm() {
-        return signatureAlgorithm;
-    }
-
-    public void setSignatureAlgorithm(int signatureAlgorithm) {
-        this.signatureAlgorithm = signatureAlgorithm;
-    }
-
-    public boolean getBackupStateFlag() {
-        return backupStateFlag;
-    }
-
-    public void setBackupStateFlag(boolean backupStateFlag) {
-        this.backupStateFlag = backupStateFlag;
-    }
-
-    public boolean getBackupEligibilityFlag() {
-        return backupEligibilityFlag;
-    }
-
-    public void setBackupEligibilityFlag(boolean backupEligibilityFlag) {
-        this.backupEligibilityFlag = backupEligibilityFlag;
-    }
-=======
 	private String credId;
 	private int counters;
 	private String attestationType;
@@ -191,5 +122,4 @@
 	public void setUserPresentFlag(boolean userPresentFlag) {
 		this.userPresentFlag = userPresentFlag;
 	}
->>>>>>> da0fadbf
 }