--- conflicted
+++ resolved
@@ -13,11 +13,7 @@
 import io.jans.fido2.model.error.ErrorResponseFactory;
 import io.jans.fido2.service.DataMapperService;
 import io.jans.fido2.service.operation.AssertionService;
-<<<<<<< HEAD
-import io.jans.fido2.service.sg.converter.AssertionSuperGluuController;
-=======
 
->>>>>>> da0fadbf
 import io.jans.fido2.service.util.CommonUtilService;
 import io.jans.fido2.service.verifier.CommonVerifiers;
 import jakarta.enterprise.context.ApplicationScoped;
@@ -65,10 +61,6 @@
             if (appConfiguration.getFido2Configuration() == null) {
                 throw errorResponseFactory.forbiddenException();
             }
-<<<<<<< HEAD
-            commonVerifiers.verifyNotUseGluuParameters(CommonUtilService.toJsonNode(assertionOptions));
-=======
->>>>>>> da0fadbf
             AssertionOptionsResponse result = assertionService.options(assertionOptions);
             return Response.ok().entity(result).build();
         });
@@ -98,56 +90,11 @@
             if (appConfiguration.getFido2Configuration() == null) {
                 throw errorResponseFactory.forbiddenException();
             }
-<<<<<<< HEAD
-            commonVerifiers.verifyNotUseGluuParameters(CommonUtilService.toJsonNode(assertionResult));
-=======
->>>>>>> da0fadbf
             AttestationOrAssertionResponse result = assertionService.verify(assertionResult);
             return Response.ok().entity(result).build();
         });
     }
 
-<<<<<<< HEAD
-    @GET
-    @Produces({"application/json"})
-    @Path("/authentication")
-    public Response startAuthentication(@QueryParam("username") String userName, @QueryParam("keyhandle") String keyHandle, @QueryParam("application") String appId, @QueryParam("session_id") String sessionId) {
-        return processRequest(() -> {
-            if ((appConfiguration.getFido2Configuration() == null) && !appConfiguration.isSuperGluuEnabled()) {
-                throw errorResponseFactory.forbiddenException();
-            }
-            log.debug("Start authentication: username = {}, keyhandle = {}, application = {}, session_id = {}", userName, keyHandle, appId, sessionId);
-            JsonNode result = assertionSuperGluuController.startAuthentication(userName, keyHandle, appId, sessionId);
-            log.debug("Prepared U2F_V2 authentication options request: {}", result.toString());
-            return Response.ok().entity(result).build();
-        });
-    }
-
-    @POST
-    @Produces({"application/json"})
-    @Path("/authentication")
-    public Response finishAuthentication(@FormParam("username") String userName, @FormParam("tokenResponse") String authenticateResponseString) {
-        return processRequest(() -> {
-            if ((appConfiguration.getFido2Configuration() == null) && !appConfiguration.isSuperGluuEnabled()) {
-                throw errorResponseFactory.forbiddenException();
-            }
-            log.debug("Finish authentication: username = {}, tokenResponse = {}", userName, authenticateResponseString);
-            JsonNode result = assertionSuperGluuController.finishAuthentication(userName, authenticateResponseString);
-            log.debug("Prepared U2F_V2 authentication verify request: {}", result.toString());
-            return Response.ok().entity(result).build();
-        });
-    }
-
-    private Response processRequest(RequestProcessor processor) {
-        try {
-            return processor.process();
-        } catch (WebApplicationException e) {
-            throw e;
-        } catch (Exception e) {
-            log.error("Unknown Error: {}", e.getMessage(), e);
-            throw errorResponseFactory.unknownError(e.getMessage());
-        }
-=======
    
 
    
@@ -165,11 +112,5 @@
     @FunctionalInterface
     private interface RequestProcessor {
         Response process() throws Exception;
->>>>>>> da0fadbf
-    }
-
-    @FunctionalInterface
-    private interface RequestProcessor {
-        Response process() throws Exception;
     }
 }