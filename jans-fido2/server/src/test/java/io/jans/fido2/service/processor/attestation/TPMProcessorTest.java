--- conflicted
+++ resolved
@@ -169,12 +169,6 @@
         Fido2RegistrationData registration = new Fido2RegistrationData();
         byte[] clientDataHash = "test-clientDataHash".getBytes();
         CredAndCounterData credIdAndCounters = new CredAndCounterData();
-<<<<<<< HEAD
-        Fido2Configuration fido2Configuration = new Fido2Configuration();
-        fido2Configuration.setSkipAttestation(false);
-        when(appConfiguration.getFido2Configuration()).thenReturn(fido2Configuration);
-=======
->>>>>>> da0fadbf
         ObjectNode cborPublicKey = mapper.createObjectNode();
         cborPublicKey.put("-1", "test-PublicKey");
         when(dataMapperService.cborReadTree(any())).thenReturn(cborPublicKey);
@@ -224,12 +218,6 @@
         TPMT_PUBLIC tpmtPublic = TPMT_PUBLIC.fromTpm(pubAreaBuffer);
         ObjectNode cborPublicKey = mapper.createObjectNode();
         cborPublicKey.put("-1", "test-PublicKey");
-<<<<<<< HEAD
-        Fido2Configuration fido2Configuration = new Fido2Configuration();
-        fido2Configuration.setSkipAttestation(false);
-        when(appConfiguration.getFido2Configuration()).thenReturn(fido2Configuration);
-=======
->>>>>>> da0fadbf
         when(dataMapperService.cborReadTree(any())).thenReturn(cborPublicKey);
         MessageDigest messageDigest = mock(MessageDigest.class);
         when(signatureVerifier.getDigest(-256)).thenReturn(messageDigest);
