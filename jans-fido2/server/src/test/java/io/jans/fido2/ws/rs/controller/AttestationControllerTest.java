package io.jans.fido2.ws.rs.controller;

import static org.junit.jupiter.api.Assertions.assertEquals;
import static org.junit.jupiter.api.Assertions.assertNotNull;
import static org.junit.jupiter.api.Assertions.assertThrows;
import static org.mockito.ArgumentMatchers.any;
import static org.mockito.ArgumentMatchers.anyString;
import static org.mockito.ArgumentMatchers.contains;
import static org.mockito.Mockito.mock;
import static org.mockito.Mockito.never;
import static org.mockito.Mockito.verify;
import static org.mockito.Mockito.verifyNoInteractions;
import static org.mockito.Mockito.verifyNoMoreInteractions;
import static org.mockito.Mockito.when;

import java.io.IOException;

import org.junit.jupiter.api.Test;
import org.junit.jupiter.api.extension.ExtendWith;
import org.mockito.InjectMocks;
import org.mockito.Mock;
import org.mockito.junit.jupiter.MockitoExtension;
import org.slf4j.Logger;

import com.fasterxml.jackson.databind.node.ObjectNode;

import io.jans.fido2.model.attestation.AttestationOptions;
import io.jans.fido2.model.attestation.AttestationResult;
import io.jans.fido2.model.attestation.PublicKeyCredentialCreationOptions;
import io.jans.fido2.model.common.AttestationOrAssertionResponse;
import io.jans.fido2.model.conf.AppConfiguration;
import io.jans.fido2.model.conf.Fido2Configuration;
import io.jans.fido2.model.error.ErrorResponseFactory;
import io.jans.fido2.service.DataMapperService;
import io.jans.fido2.service.operation.AttestationService;
import io.jans.fido2.service.verifier.CommonVerifiers;
import jakarta.ws.rs.BadRequestException;
import jakarta.ws.rs.WebApplicationException;
import jakarta.ws.rs.core.Response;

@ExtendWith(MockitoExtension.class)
class AttestationControllerTest {

    @InjectMocks
    private AttestationController attestationController;

    @Mock
    private Logger log;

    @Mock
    private AttestationService attestationService;

    @Mock
    private DataMapperService dataMapperService;

    @Mock
    private CommonVerifiers commonVerifiers;

    @Mock
    private AppConfiguration appConfiguration;

    @Mock
    private ErrorResponseFactory errorResponseFactory;

    @Test
    void register_ifFido2ConfigurationIsNull_forbiddenException() {
        when(appConfiguration.getFido2Configuration()).thenReturn(null);
        when(errorResponseFactory.forbiddenException()).thenReturn(new WebApplicationException(Response.status(500).entity("test exception").build()));

        WebApplicationException ex = assertThrows(WebApplicationException.class, () -> attestationController.register(mock(AttestationOptions.class)));
        assertNotNull(ex);
        assertNotNull(ex.getResponse());
        assertEquals(ex.getResponse().getStatus(), 500);
        assertEquals(ex.getResponse().getEntity(), "test exception");

        verify(appConfiguration).getFido2Configuration();
        verifyNoInteractions(dataMapperService, commonVerifiers, attestationService, log);
    }
//
    @Test
    void register_ifReadTreeThrownError_invalidRequest() throws IOException {
        when(appConfiguration.getFido2Configuration()).thenReturn(mock(Fido2Configuration.class));
        when(attestationService.options(any())).thenThrow(new BadRequestException(Response.status(400).entity("test exception").build()));

        WebApplicationException ex = assertThrows(WebApplicationException.class, () -> attestationController.register(mock(AttestationOptions.class)));
        assertNotNull(ex);
        assertNotNull(ex.getResponse());
        assertEquals(ex.getResponse().getStatus(), 400);
        assertEquals(ex.getResponse().getEntity(), "test exception");
        verify(appConfiguration).getFido2Configuration();
        verifyNoInteractions(log);
    }

    @Test
    void register_ifThrownException_unknownError() throws IOException {
        when(appConfiguration.getFido2Configuration()).thenReturn(mock(Fido2Configuration.class));
        when(attestationService.options(any())).thenThrow(new RuntimeException("test exception"));
        when(errorResponseFactory.unknownError(any())).thenReturn(new WebApplicationException(Response.status(500).entity("test exception").build()));

        WebApplicationException ex = assertThrows(WebApplicationException.class, () -> attestationController.register(mock(AttestationOptions.class)));
        assertNotNull(ex);
        assertNotNull(ex.getResponse());
        assertEquals(ex.getResponse().getStatus(), 500);
        assertEquals(ex.getResponse().getEntity(), "test exception");

        verify(appConfiguration).getFido2Configuration();
        verify(log).error(contains("Unknown Error"), any(), any());
<<<<<<< HEAD
        verify(commonVerifiers).verifyNotUseGluuParameters(any());
=======
>>>>>>> da0fadbf
        verify(attestationService).options(any());
        verifyNoMoreInteractions(errorResponseFactory);
    }

    @Test
    void register_ifValidData_success() throws IOException {
        when(appConfiguration.getFido2Configuration()).thenReturn(mock(Fido2Configuration.class));
        when(attestationService.options(any())).thenReturn(mock(PublicKeyCredentialCreationOptions.class));

        Response response = attestationController.register(mock(AttestationOptions.class));
        assertNotNull(response);
        assertEquals(response.getStatus(), 200);

        verify(appConfiguration).getFido2Configuration();
<<<<<<< HEAD
        verify(commonVerifiers).verifyNotUseGluuParameters(any());
=======
>>>>>>> da0fadbf
        verify(attestationService).options(any());
        verifyNoInteractions(log, errorResponseFactory);
    }

    @Test
    void verify_ifFido2ConfigurationIsNull_forbiddenException() {
        when(appConfiguration.getFido2Configuration()).thenReturn(null);
        when(errorResponseFactory.forbiddenException()).thenReturn(new WebApplicationException(Response.status(500).entity("test exception").build()));

        WebApplicationException ex = assertThrows(WebApplicationException.class, () -> attestationController.verify(mock(AttestationResult.class)));
        assertNotNull(ex);
        assertNotNull(ex.getResponse());
        assertEquals(ex.getResponse().getStatus(), 500);
        assertEquals(ex.getResponse().getEntity(), "test exception");

        verify(appConfiguration).getFido2Configuration();
        verifyNoInteractions(dataMapperService, commonVerifiers, attestationService, log);
    }

    @Test
    void verify_ifReadTreeThrownError_invalidRequest() throws IOException {

        when(appConfiguration.getFido2Configuration()).thenReturn(mock(Fido2Configuration.class));
        when(attestationService.verify(any())).thenThrow(new BadRequestException(Response.status(400).entity("test exception").build()));

        WebApplicationException ex = assertThrows(WebApplicationException.class, () -> attestationController.verify(mock(AttestationResult.class)));
        assertNotNull(ex);
        assertNotNull(ex.getResponse());
        assertEquals(ex.getResponse().getStatus(), 400);
        assertEquals(ex.getResponse().getEntity(), "test exception");

        verify(appConfiguration).getFido2Configuration();
        verifyNoInteractions(log);
    }

    @Test
    void verify_ifThrownException_unknownError() throws IOException {
        AttestationResult AttestationResult = new AttestationResult();
        when(appConfiguration.getFido2Configuration()).thenReturn(mock(Fido2Configuration.class));
        when(attestationService.verify(any())).thenThrow(new RuntimeException("test exception"));
        when(errorResponseFactory.unknownError(any())).thenReturn(new WebApplicationException(Response.status(500).entity("test exception").build()));

        WebApplicationException ex = assertThrows(WebApplicationException.class, () -> attestationController.verify(mock(AttestationResult.class)));
        assertNotNull(ex);
        assertNotNull(ex.getResponse());
        assertEquals(ex.getResponse().getStatus(), 500);
        assertEquals(ex.getResponse().getEntity(), "test exception");

        verify(appConfiguration).getFido2Configuration();
        verify(log).error(contains("Unknown Error"), any(), any());
<<<<<<< HEAD
        verify(commonVerifiers).verifyNotUseGluuParameters(any());
=======
>>>>>>> da0fadbf
        verify(attestationService).verify(any());
        verifyNoMoreInteractions(errorResponseFactory);
    }

    @Test
    void verify_ifValidData_success() throws IOException {
        when(appConfiguration.getFido2Configuration()).thenReturn(mock(Fido2Configuration.class));
        when(attestationService.verify(any())).thenReturn(mock(AttestationOrAssertionResponse.class));

        Response response = attestationController.verify(mock(AttestationResult.class));
        assertNotNull(response);
        assertEquals(response.getStatus(), 200);

        verify(appConfiguration).getFido2Configuration();
<<<<<<< HEAD
        verify(commonVerifiers).verifyNotUseGluuParameters(any());
=======
>>>>>>> da0fadbf
        verify(attestationService).verify(any());
        verifyNoInteractions(log, errorResponseFactory);
    }

}<|MERGE_RESOLUTION|>--- conflicted
+++ resolved
@@ -105,10 +105,6 @@
 
         verify(appConfiguration).getFido2Configuration();
         verify(log).error(contains("Unknown Error"), any(), any());
-<<<<<<< HEAD
-        verify(commonVerifiers).verifyNotUseGluuParameters(any());
-=======
->>>>>>> da0fadbf
         verify(attestationService).options(any());
         verifyNoMoreInteractions(errorResponseFactory);
     }
@@ -123,10 +119,6 @@
         assertEquals(response.getStatus(), 200);
 
         verify(appConfiguration).getFido2Configuration();
-<<<<<<< HEAD
-        verify(commonVerifiers).verifyNotUseGluuParameters(any());
-=======
->>>>>>> da0fadbf
         verify(attestationService).options(any());
         verifyNoInteractions(log, errorResponseFactory);
     }
@@ -177,10 +169,6 @@
 
         verify(appConfiguration).getFido2Configuration();
         verify(log).error(contains("Unknown Error"), any(), any());
-<<<<<<< HEAD
-        verify(commonVerifiers).verifyNotUseGluuParameters(any());
-=======
->>>>>>> da0fadbf
         verify(attestationService).verify(any());
         verifyNoMoreInteractions(errorResponseFactory);
     }
@@ -195,10 +183,6 @@
         assertEquals(response.getStatus(), 200);
 
         verify(appConfiguration).getFido2Configuration();
-<<<<<<< HEAD
-        verify(commonVerifiers).verifyNotUseGluuParameters(any());
-=======
->>>>>>> da0fadbf
         verify(attestationService).verify(any());
         verifyNoInteractions(log, errorResponseFactory);
     }
