--- conflicted
+++ resolved
@@ -92,30 +92,18 @@
     }
 
     @Test
-<<<<<<< HEAD
-    void verifyRpDomain_documentDomainNotNull_valid() {
-        String documentDomainsValue = "https://test.domain";
-        when(networkService.getHost(documentDomainsValue)).thenReturn("test.domain");
-
-        String response = commonVerifiers.verifyRpDomain(documentDomainsValue);
-=======
     void verifyRpDomain_originNotNull_valid() {
         String originsValue = "https://test.domain";
         when(networkService.getHost(originsValue)).thenReturn("test.domain");
 
         String response = commonVerifiers.verifyRpDomain(originsValue);
->>>>>>> da0fadbf
         assertNotNull(response);
         assertEquals(response, "test.domain");
         verify(appConfiguration, never()).getIssuer();
     }
 
     @Test
-<<<<<<< HEAD
-    void verifyRpDomain_documentDomainIsNull_valid() {
-=======
     void verifyRpDomain_originIsNull_valid() {
->>>>>>> da0fadbf
         String issuer = "https://test.domain";
         when(appConfiguration.getIssuer()).thenReturn(issuer);
         when(networkService.getHost(issuer)).thenReturn("test.domain");
