---
tags:
  - administration
  - lock
  - authorization / authz
  - Cedar
  - Cedarling
  - properties
---

# Cedarling Properties

These Bootstrap Properties control default application level behavior.

* **`CEDARLING_APPLICATION_NAME`** : Human friendly identifier for this application
* **`CEDARLING_POLICY_STORE_URI`** : Location of policy store JSON, used if policy store is not local, or retreived from Lock Server.
* **`CEDARLING_POLICY_STORE_ID`**: A unique identifier for the policy store.
* **`CEDARLING_LOG_TYPE`** (`"off"` | `"memory"` | `"std_out"` | `"lock"`): Selects the logging method.
* **`CEDARLING_LOG_TTL`** : If the `CEDARLING_LOG_TYPE` is set to `"memory"`, this will set the TTL (Time to Live) of log entities in seconds. Defaults to 60s.
* **`CEDARLING_USER_AUTHZ`** (`"enabled"` | `"disabled"`): When `enabled`, Cedar engine authorization is queried for a *User* principal.
* **`CEDARLING_WORKLOAD_AUTHZ`** (`"enabled"` | `"disabled"`): When `enabled`, Cedar engine authorization is queried for a *Workload* principal.
* **`CEDARLING_USER_WORKLOAD_BOOLEAN_OPERATION`** (`"AND"` | `"OR"`): Specifies what boolean operation to use for the `USER` and `WORKLOAD` when making authz (authorization) decisions. See [User-Workload Boolean Operation](#user-workload-boolean-operation)
* **`CEDARLING_LOCAL_JWKS`** : Path to a JWKS file with public keys.
* **`CEDARLING_LOCAL_POLICY_STORE`** : JSON object containing a [Policy Store](./cedarling-policy-store.md).
* **`CEDARLING_POLICY_STORE_LOCAL_FN`** : Path to a JSON file containing a [Policy Store](./cedarling-policy-store.md).
* **`CEDARLING_JWT_SIG_VALIDATION`** (`"enabled"` | `"disabled"`): Whether to enable the signature validation for Json Web Tokens (JWT). This requires an `iss` (Issuer) claim is present in the token.
* **`CEDARLING_JWT_STATUS_VALIDATION`** (`"enabled"` | `"disabled"`): Whether to check the status of JWTs. This requires an `iss` (Issuer) claim is present in the token.
* **`CEDARLING_JWT_SIGNATURE_ALGORITHMS_SUPPORTED`**: Cedarling will only accept tokens signed with these algorithms.
* **`CEDARLING_AT_ISS_VALIDATION`** (`"enabled"` | `"disabled"`): When enabled, the `iss` (Issuer) claim must be present in the Access Token and the scheme must be `https`.
* **`CEDARLING_AT_JTI_VALIDATION`** (`"enabled"` | `"disabled"`): When enabled, the `jti` (JWT ID) claim must be present in the Access Token.
* **`CEDARLING_AT_NBF_VALIDATION`** (`"enabled"` | `"disabled"`): When enabled, the `nbf` (Not Before) claim must be present in the Access Token and Cedarling will verify that the current date is after the `nbf`.
* **`CEDARLING_AT_EXP_VALIDATION`** (`"enabled"` | `"disabled"`): When enabled, the `exp` (Expiration) claim must be present in the Access Token and not past the date specified.
* **`CEDARLING_IDT_ISS_VALIDATION`** (`"enabled"` | `"disabled"`): When enabled, the `iss` (Issuer) claim must be present in the ID Token and the scheme must be `https`.
* **`CEDARLING_IDT_SUB_VALIDATION`** (`"enabled"` | `"disabled"`): When enabled, the `sub` (Subject) claim must be present in the ID Token.
* **`CEDARLING_IDT_EXP_VALIDATION`** (`"enabled"` | `"disabled"`): When enabled, the `exp` (Expiration) claim must be present in the ID Token and not past the date specified.
* **`CEDARLING_IDT_IAT_VALIDATION`** (`"enabled"` | `"disabled"`): When enabled, the `iat` (Issued at) claim must be present in the ID Token.
* **`CEDARLING_IDT_AUD_VALIDATION`** (`"enabled"` | `"disabled"`): When enabled, the `aud` ( Audience) claim must be present in the ID Token.
* **`CEDARLING_USERINFO_ISS_VALIDATION`** (`"enabled"` | `"disabled"`): When enabled, the `iss` (Issuer) claim must be present in the Userinfo Token and the scheme must be https.
* **`CEDARLING_USERINFO_SUB_VALIDATION`** (`"enabled"` | `"disabled"`): When enabled, the `sub` (Subject) claim must be present in the Userinfo Token.
* **`CEDARLING_USERINFO_AUD_VALIDATION`** (`"enabled"` | `"disabled"`): When enabled, the `aud` (Audience) claim must be present in the Userinfo Token.
* **`CEDARLING_USERINFO_EXP_VALIDATION`** (`"enabled"` | `"disabled"`): When enabled, the `exp` (Expiration) claim must be present in the Userinfo Token and not past the date specified.
* **`CEDARLING_ID_TOKEN_TRUST_MODE`** (`"None"` | `"Strict"`): Varying levels of validations for JWTs. See [Validation Levels](#id-token-trust-mode).
* **`CEDARLING_LOCK`** (`"enabled"` | `"disabled"`): When enabled, the Cedarling will connect to the Lock Master for policies, and subscribe for SSE events.
* **`CEDARLING_LOCK_MASTER_CONFIGURATION_URI`**: URI where Cedarling can get JSON file with all required metadata about Lock Master, i.e. .well-known/lock-master-configuration. This is ***Required if `"LOCK"` == `"enabled"`***.
* **`CEDARLING_DYNAMIC_CONFIGURATION`** (`"enabled"` | `"disabled"`): Controls whether Cedarling should listen for SSE config updates.
* **`CEDARLING_LOCK_SSA_JWT`**: SSA for DCR in a Lock Master deployment. The Cedarling will validate this JWT prior to DCR.
* **`CEDARLING_AUDIT_LOG_INTERVAL`**: How often to send log messages to Lock Master in seconds (set this to `0` to turn off trasmission).
* **`CEDARLING_AUDIT_HEALTH_INTERVAL`**: How often to send health messages to Lock Master in seconds (set this to `0` to turn off trasmission).
* **`CEDARLING_AUDIT_TELEMETRY_INTERVAL`**: How often to send telemetry messages to Lock Master in seconds (set this to `0` to turn off trasmission).
* **`CEDARLING_LISTEN_SSE`** (`"enabled"` | `"disabled"`): Controls whether Cedarling should listen for updates from the Lock Server.

## User-Workload Boolean Operation

The `CEDARLING_USER_WORKLOAD_BOOLEAN_OPERATION` property specifies what boolean operation to use for the `USER` and `WORKLOAD` when making authz (authorization) decisions.

### Available Operations

- **AND**: authz will be successful if `USER` **AND** `WORKLOAD` is valid.
- **OR**: authz will be successful if `USER` **OR** `WORKLOAD` is valid.

## ID Token Trust Mode

The level of validation for the ID Token JWT can be set to either `None` or `Strict`.

### `None` Mode

Setting the validation level to `None` will not check for the conditions outlined in [Strict Mode](#strict-mode).

### `Strict` Mode

Strict mode requires:

1. The `id_token`'s `aud` matches the `access_token`'s `client_id`;
2. if a Userinfo token is present, the `sub` matches the `id_token`, and that the `aud` matches the access token's `client_id`.

## Loading The bootstrap config.

There are multiple ways to load your bootstrap config:

- [From a JSON file](#loading-from-json)
- [From a YAML file](#loading-from-yaml)

You can load from both file types using the following code snippet:

```rust
use cedarling::BootstrapConfig;

let config =
    BootstrapConfig::load_from_file("./path/to/your/config.json").unwrap();
```

### Loading From JSON

Below is an example of a bootstrap config in JSON format.

```json
{
    "CEDARLING_APPLICATION_NAME": "My App",
    "CEDARLING_POLICY_STORE_URI": "",
    "CEDARLING_POLICY_STORE_ID": "840da5d85403f35ea76519ed1a18a33989f855bf1cf8",
    "CEDARLING_LOG_TYPE": "memory",
    "CEDARLING_LOG_TTL": 60,
    "CEDARLING_USER_AUTHZ": "enabled",
    "CEDARLING_WORKLOAD_AUTHZ": "enabled",
    "CEDARLING_USER_WORKLOAD_BOOLEAN_OPERATION": "AND",
    "CEDARLING_LOCAL_JWKS": "../test_files/local_jwks.json",
    "CEDARLING_LOCAL_POLICY_STORE": null,
    "CEDARLING_POLICY_STORE_LOCAL_FN": "../test_files/policy-store_blobby.json",
    "CEDARLING_JWT_SIG_VALIDATION": "enabled",
    "CEDARLING_JWT_STATUS_VALIDATION": "disabled",
    "CEDARLING_JWT_SIGNATURE_ALGORITHMS_SUPPORTED": [
        "HS256",
        "RS256"
    ],
    "CEDARLING_AT_ISS_VALIDATION": "disabled",
    "CEDARLING_AT_JTI_VALIDATION": "disabled",
    "CEDARLING_AT_NBF_VALIDATION": "disabled",
    "CEDARLING_AT_EXP_VALIDATION": "enabled",
    "CEDARLING_IDT_ISS_VALIDATION": "enabled",
    "CEDARLING_IDT_SUB_VALIDATION": "enabled",
    "CEDARLING_IDT_EXP_VALIDATION": "enabled",
    "CEDARLING_IDT_IAT_VALIDATION": "enabled",
    "CEDARLING_IDT_AUD_VALIDATION": "enabled",
    "CEDARLING_USERINFO_ISS_VALIDATION": "enabled",
    "CEDARLING_USERINFO_SUB_VALIDATION": "enabled",
    "CEDARLING_USERINFO_AUD_VALIDATION": "enabled",
    "CEDARLING_USERINFO_EXP_VALIDATION": "enabled",
    "CEDARLING_ID_TOKEN_TRUST_MODE": "Strict",
    "CEDARLING_LOCK": "disabled",
    "CEDARLING_LOCK_MASTER_CONFIGURATION_URI": null,
    "CEDARLING_DYNAMIC_CONFIGURATION": "disabled",
    "CEDARLING_LOCK_SSA_JWT": null,
    "CEDARLING_AUDIT_HEALTH_INTERVAL": 0,
    "CEDARLING_AUDIT_TELEMETRY_INTERVAL": 0,
    "CEDARLING_LISTEN_SSE": "disabled"
}
```

- Note that properties set to `"disabled"`, an empty string `""`, zero `0`, and `null` can be ommited since they are the defaults.

#### Local JWKS

<<<<<<< HEAD
A local JWKS can be used by setting the `CEDARLING_LOCAL_JWKS` bootstrap property to a path to a local JSON file. When providing a local Json Web Key Store (JWKS), the file must follow the following shema:
=======
A local JWKS can be used by setting the `CEDARLING_LOCAL_JWKS` bootstrap property to a path to a local JSON file. When providing a local Json Web Key Store (JWKS), the file must follow the following schema:
>>>>>>> c71aa2ae

```json
{
    "trusted_issuer_id": [ ... ]
    "another_trusted_issuer_id": [ ... ]
}
```

<<<<<<< HEAD
- Where keys are `Trusted Issuer IDs` assinged to each key store
=======
- Where keys are `Trusted Issuer IDs` assigned to each key store
>>>>>>> c71aa2ae
- and the values contains the JSON Web Keys as defined in [RFC 7517](https://datatracker.ietf.org/doc/html/rfc7517).
- The `trusted_issuers_id` is used to tag a JWKS with a unique identifier and enables using multiple key stores.


### Loading From YAML

Below is an example of a bootstrap config in YAML format.

```yaml
CEDARLING_APPLICATION_NAME: My App
CEDARLING_POLICY_STORE_URI: ''
CEDARLING_POLICY_STORE_ID: '840da5d85403f35ea76519ed1a18a33989f855bf1cf8'
CEDARLING_LOG_TYPE: 'memory'
CEDARLING_LOG_TTL: 60
CEDARLING_USER_AUTHZ: 'enabled'
CEDARLING_WORKLOAD_AUTHZ: 'enabled'
CEDARLING_USER_WORKLOAD_BOOLEAN_OPERATION: 'AND'
CEDARLING_LOCAL_JWKS: '../test_files/local_jwks.json'
CEDARLING_LOCAL_POLICY_STORE: null
CEDARLING_POLICY_STORE_LOCAL_FN: '../test_files/policy-store_blobby.json'
CEDARLING_JWT_SIG_VALIDATION: 'enabled'
CEDARLING_JWT_STATUS_VALIDATION: 'disabled'
CEDARLING_JWT_SIGNATURE_ALGORITHMS_SUPPORTED:
    - 'HS256'
    - 'RS256'
CEDARLING_AT_ISS_VALIDATION: 'disabled'
CEDARLING_AT_JTI_VALIDATION: 'disabled'
CEDARLING_AT_NBF_VALIDATION: 'disabled'
CEDARLING_AT_EXP_VALIDATION: 'enabled'
CEDARLING_IDT_ISS_VALIDATION: 'enabled'
CEDARLING_IDT_SUB_VALIDATION: 'enabled'
CEDARLING_IDT_EXP_VALIDATION: 'enabled'
CEDARLING_IDT_IAT_VALIDATION: 'enabled'
CEDARLING_IDT_AUD_VALIDATION: 'enabled'
CEDARLING_USERINFO_ISS_VALIDATION: 'enabled'
CEDARLING_USERINFO_SUB_VALIDATION: 'enabled'
CEDARLING_USERINFO_AUD_VALIDATION: 'enabled'
CEDARLING_USERINFO_EXP_VALIDATION: 'enabled'
CEDARLING_ID_TOKEN_TRUST_MODE: 'Strict'
CEDARLING_LOCK: 'disabled'
CEDARLING_LOCK_MASTER_CONFIGURATION_URI: null
CEDARLING_DYNAMIC_CONFIGURATION: 'disabled'
CEDARLING_LOCK_SSA_JWT: 0
CEDARLING_AUDIT_HEALTH_INTERVAL: 0
CEDARLING_AUDIT_TELEMETRY_INTERVAL: 0
CEDARLING_LISTEN_SSE: 'disabled'
```

- Note that properties set to `'disabled'`, an empty string `''`, zero `0`, and `null` can be ommited since they are the defaults.<|MERGE_RESOLUTION|>--- conflicted
+++ resolved
@@ -140,11 +140,7 @@
 
 #### Local JWKS
 
-<<<<<<< HEAD
-A local JWKS can be used by setting the `CEDARLING_LOCAL_JWKS` bootstrap property to a path to a local JSON file. When providing a local Json Web Key Store (JWKS), the file must follow the following shema:
-=======
 A local JWKS can be used by setting the `CEDARLING_LOCAL_JWKS` bootstrap property to a path to a local JSON file. When providing a local Json Web Key Store (JWKS), the file must follow the following schema:
->>>>>>> c71aa2ae
 
 ```json
 {
@@ -153,11 +149,7 @@
 }
 ```
 
-<<<<<<< HEAD
-- Where keys are `Trusted Issuer IDs` assinged to each key store
-=======
 - Where keys are `Trusted Issuer IDs` assigned to each key store
->>>>>>> c71aa2ae
 - and the values contains the JSON Web Keys as defined in [RFC 7517](https://datatracker.ietf.org/doc/html/rfc7517).
 - The `trusted_issuers_id` is used to tag a JWKS with a unique identifier and enables using multiple key stores.
 
