## Contents:

- [Overview](#overview)
- [Setup Janssen server](#setup-janssen-server)
- [Setup mod-auth-openidc](#setup-mod-auth-openidc)
- [Test Complete Flow](#test-complete-flow)

## Overview

This guide describes steps to enable authentication for web applications using Janssen server which is an OpenID Connect Provider (OP). 

Majority of the web applications use a reverse proxy, like Apache, to avail functionalities like load-balancing etc. We will configure  [mod_auth_openidc](https://github.com/zmartzone/mod_auth_openidc) Apache server module to add Relying Party(RP) functionality to existing Apache reverse proxy. RP implements authentication flows from OpenID Connect specification. For each incoming request, RP ensures that the request is authenticated. If request is not pre-authenticated, then RP will coordinate with Janssen server to integrate authentication.

#### Hardware configuration

For development and POC purposes, 4GB RAM and 10 GB HDD should be available for Janssen Server. For PROD deployments, please refer [installation guide](https://github.com/JanssenProject/jans/wiki#janssen-installation).
  

#### Prerequisites
- Installed Apache reverse proxy that is SSL enabled
- Installed Janssen server. Refer to [Janssen Installation Guide](https://github.com/JanssenProject/jans/wiki#janssen-installation) for instructions.

## Component Setup

![Component Diagram](../../assets/how-to/images/image-howto-mod-auth-comp-04222022.png)

In this setup, we have four important components.
- **User workstation**. From workstation, user will use browser(i.e user agent) to access protected resource. 
- **Apache reverse proxy** with `mod_auth_openidc`. Together they work as `relying party (RP)`. We will assume that this host accessible with FQDN `https://test.apache.rp.io/`.
- **Janssen server**, which is our open-id connect provider (OP). We will assume that Janssen server is accessible at FQDN `https://janssen.op.io/`
- **Protected resource**. These are resources that we need to protect using authentication. In production setups, the protected resources are usually hosted on separate server that can only be accessed via proxy. For simplicity, we will also assume that resources that need to be protected via authentication are hosted on Apache reverse proxy itself and can be accessed through `https://test.apache.rp.io/protected`. 

#### Configure Janssen server

In this section, we will register a new OpenID Connect client on Janssen server. This client registration will be used by Apache reverse proxy which is working as relying party using mod_auth-openidc.

To register a new OpenID connect client on Janssen server, we will used `jans-cli` tool provided by Janssen server. `jans-cli` has menu-driven interface that makes it easy to configure Janssen server. Here we will use menu-driven approach to register a new client. To further understand how to use menu-driven approach and get complete list of supported command-line operations, refer to [jans-cli documentation](../using-jans-cli#command-line-interface).

  - Run command below to enter interactive mode.


     > Note: </br> In order to run operations, the `jans-cli` has to be authenticated and authorized with respective Janssen server. If `jans-cli` operation is being executed for the first time or if there is no valid access token available, then running the command below will initiate authentication and authorization flow. In that case, follow the steps for [jans-cli authorization](../using-jans-cli/cli-tips.md#cli-authorization) to continue running the command.
  
    ```
    /opt/jans/jans-cli/config-cli.py
    ```



    Running above command will bring up interactive mode main menu. Sample below:
    
    ![CLI-main-menu](../../assets/how-to/images/image-howto-mod-auth-cli-main-menu-04292022.png)
    
    For our purpose of registering a new OpenID Connect client, select option which is available at `16` in above sample. Selecting appropriate option will bring up related sub-menu. 

   
  - From sub-menu, select option for `Create new OpenId connect client`. Upon selecting this option, CLI will prompt for inputs which will help describe the new OpenID connect client.
  - Provide inputs for following properties:
  
    ```
    displayName: <name-of-choice>
    application Type: web
    includeClaimsInIdToken  [false]: _true
    Populate optional fields? y
    clientSecret: <secret-of-your-choice>
    subjectType: public
    tokenEndpointAuthMethod: client_secret_basic
    redirectUris: https://test.apache.rp.io/redirect
    scopes: email openid profile
    responseTypes: code
    grantTypes: authorization_code
    ```
    
   - Once values for all above properties are provided, input `c` in selection to instruct jans-cli to create schema using inputs provided till now. At this time, jans-cli will show the schema(JSON) which will be used to create new OpenID Connect client on Janssen server. Verify that schema has captured all the provided inputs correctly.
   - Now next step is for `jans-cli` to post this JSON schema to Janssen server to actually register new client. To do this, input `y` on the prompt.
   - If client is successfully registered then we will receive JSON data back which describes newly registered client. Complete with `inum` and `clientSecret` for new client. See a sample of JSON response below:
   
<<<<<<< HEAD
      ```
      {
        "dn": "inum=165bdf95-f15e-44f0-bdd7-cdac71fda8e0,ou=clients,o=jans",
        "inum": "165bdf95-f15e-44f0-bdd7-cdac71fda8e0",
        "displayName": "dm",
        "clientSecret": "a9894ba8-eb01-4a26-a69d-026f10a49272",
        "frontChannelLogoutUri": null,
        "frontChannelLogoutSessionRequired": false,
        "registrationAccessToken": null,
        "clientIdIssuedAt": null,
        "clientSecretExpiresAt": null,
        "redirectUris": null,
        "claimRedirectUris": null,
        "responseTypes": null,
        "grantTypes": [],
        "applicationType": "web",
        "contacts": null,
        "clientName": "dm",
        "idTokenTokenBindingCnf": null,
        "logoUri": null,
        "clientUri": null,
        "policyUri": null,
        "tosUri": null,
        "jwksUri": null,
        "jwks": null,
        "sectorIdentifierUri": null,
        "subjectType": "public",
        "idTokenSignedResponseAlg": null,
        "idTokenEncryptedResponseAlg": null,
        "idTokenEncryptedResponseEnc": null,
        "userInfoSignedResponseAlg": null,
        "userInfoEncryptedResponseAlg": null,
        "userInfoEncryptedResponseEnc": null,
        "requestObjectSigningAlg": null,
        "requestObjectEncryptionAlg": null,
        "requestObjectEncryptionEnc": null,
        "tokenEndpointAuthMethod": null,
        "tokenEndpointAuthSigningAlg": null,
        "defaultMaxAge": null,
        "requireAuthTime": false,
        "defaultAcrValues": null,
        "initiateLoginUri": null,
        "postLogoutRedirectUris": null,
        "requestUris": null,
        "scopes": null,
        "claims": null,
        "trustedClient": false,
        "lastAccessTime": null,
        "lastLogonTime": null,
        "persistClientAuthorizations": false,
        "includeClaimsInIdToken": false,
        "refreshTokenLifetime": null,
        "accessTokenLifetime": null,
        "customAttributes": [],
        "customObjectClasses": null,
        "rptAsJwt": false,
        "accessTokenAsJwt": false,
        "accessTokenSigningAlg": null,
        "disabled": false,
        "authorizedOrigins": null,
        "softwareId": null,
        "softwareVersion": null,
        "softwareStatement": null,
        "attributes": {
          "tlsClientAuthSubjectDn": null,
          "runIntrospectionScriptBeforeAccessTokenAsJwtCreationAndIncludeClaims": false,
          "keepClientAuthorizationAfterExpiration": false,
          "allowSpontaneousScopes": false,
          "spontaneousScopes": null,
          "spontaneousScopeScriptDns": null,
          "backchannelLogoutUri": null,
          "backchannelLogoutSessionRequired": false,
          "additionalAudience": null,
          "postAuthnScripts": null,
          "consentGatheringScripts": null,
          "introspectionScripts": null,
          "rptClaimsScripts": null
        },
        "backchannelTokenDeliveryMode": null,
        "backchannelClientNotificationEndpoint": null,
        "backchannelAuthenticationRequestSigningAlg": null,
        "backchannelUserCodeParameter": null,
        "expirationDate": null,
        "deletable": false,
        "jansId": null
      }
      ```
=======
     > Note: </br> In order to run operations, the `jans-cli` has to be authenticated and authorized with respective Janssen server. If `jans-cli` operation is being executed for the first time or if there is no valid access token available, then running the command below will initiate authentication and authorization flow. In that case, follow the steps for [jans-cli authorization](../using-jans-cli/cli-index.md#cli-authorization) to continue running the command.
>>>>>>> 0eedad86
   

## Setup *mod-auth-openidc* 

#### Install *mod-auth-openidc* 

On Apache reverse proxy host, add mod-auth-openidc using commands below
```
sudo apt-get install libapache2-mod-auth-openidc
sudo a2enmod auth_openidc
service apache2 restart
```
#### Configure *mod-auth-openidc* 
- Open `/etc/apache2/sites-available/default-ssl.conf`
- Add *mod-auth-openidc* configuration parameters given below for virtual host `_default_:443`. Find more configuration options for mod-auth-openidc [here](https://github.com/zmartzone/mod_auth_openidc/blob/master/auth_openidc.conf). 
- This configuration will enable authentication for any resource under `/` context root.

```
OIDCProviderMetadataURL https://janssen.op.io/jans-auth/.well-known/openid-configuration
OIDCClientID <inum-as-received-in-client-registration-response>
OIDCClientSecret <as-provided-in-client-registration-request>
OIDCResponseType code
OIDCProviderTokenEndpointAuth client_secret_basic
OIDCSSLValidateServer Off
OIDCProviderIssuer https://janssen.op.io
OIDCRedirectURI https://test.apache.rp.io/redirect
OIDCCryptoPassphrase <crypto-passphrase-of-choice>
<Location "/">
    Require valid-user
    AuthType openid-connect
</Location>
```

Restart Apache service


## Test Complete Flow

- Accessing `https://test.apache.rp.io/` should redirect to Janssen authentication screen. Upon successful authentication, browser should be redirected to `https://test.apache.rp.io/redirect`.<|MERGE_RESOLUTION|>--- conflicted
+++ resolved
@@ -75,7 +75,7 @@
    - Now next step is for `jans-cli` to post this JSON schema to Janssen server to actually register new client. To do this, input `y` on the prompt.
    - If client is successfully registered then we will receive JSON data back which describes newly registered client. Complete with `inum` and `clientSecret` for new client. See a sample of JSON response below:
    
-<<<<<<< HEAD
+
       ```
       {
         "dn": "inum=165bdf95-f15e-44f0-bdd7-cdac71fda8e0,ou=clients,o=jans",
@@ -163,10 +163,6 @@
         "jansId": null
       }
       ```
-=======
-     > Note: </br> In order to run operations, the `jans-cli` has to be authenticated and authorized with respective Janssen server. If `jans-cli` operation is being executed for the first time or if there is no valid access token available, then running the command below will initiate authentication and authorization flow. In that case, follow the steps for [jans-cli authorization](../using-jans-cli/cli-index.md#cli-authorization) to continue running the command.
->>>>>>> 0eedad86
-   
 
 ## Setup *mod-auth-openidc* 
 
