--- conflicted
+++ resolved
@@ -5,11 +5,9 @@
  * Copyright (c) 2024, Gluu, Inc.
  */
 
-use std::collections::HashMap;
-
 use crate::bootstrap_config::policy_store_config::{PolicyStoreConfig, PolicyStoreSource};
+use crate::common::policy_store::AgamaPolicyStore;
 use crate::common::policy_store::PolicyStore;
-use crate::common::policy_store::AgamaPolicyStore;
 
 /// Errors that can occur when loading a policy store.
 #[derive(Debug, thiserror::Error)]
@@ -27,15 +25,26 @@
 // AgamaPolicyStore contains the structure to accommodate several policies,
 // and this code for now assumes that there is only ever one policy store,
 // extract the first 'policy_stores' entry.
-fn extract_first_policy_store(agama_policy_store: &AgamaPolicyStore) -> Result<PolicyStore,PolicyStoreLoadError> {
+fn extract_first_policy_store(
+    agama_policy_store: &AgamaPolicyStore,
+) -> Result<PolicyStore, PolicyStoreLoadError> {
     if agama_policy_store.policy_stores.len() != 1 {
-        return Err(PolicyStoreLoadError::InvalidStore(format!("expected exactly one 'policy_stores' entry, but found {:?}", agama_policy_store.policy_stores.len())))
+        return Err(PolicyStoreLoadError::InvalidStore(format!(
+            "expected exactly one 'policy_stores' entry, but found {:?}",
+            agama_policy_store.policy_stores.len()
+        )));
     }
     // extract exactly the first policy store in the struct
-    let mut policy_stores = agama_policy_store.policy_stores.values().take(1).collect::<Vec<_>>();
+    let mut policy_stores = agama_policy_store
+        .policy_stores
+        .values()
+        .take(1)
+        .collect::<Vec<_>>();
     match policy_stores.pop() {
         Some(policy_store) => Ok(policy_store.clone()),
-        None => Err(PolicyStoreLoadError::InvalidStore("error retrieving first policy_stores element".into())),
+        None => Err(PolicyStoreLoadError::InvalidStore(
+            "error retrieving first policy_stores element".into(),
+        )),
     }
 }
 
@@ -64,36 +73,6 @@
     Ok(policy_store)
 }
 
-<<<<<<< HEAD
-/// Loads the policy store from a JSON string.
-fn load_policy_store_from_json(policies_json: &str) -> Result<PolicyStore, serde_json::Error> {
-    let policy_store = match serde_json::from_str::<PolicyStore>(policies_json) {
-        Ok(policy_store) => policy_store,
-        Err(err) => {
-            // try to decode compatible to agama-lab
-            let Ok(result_map) =
-                serde_json::from_str::<HashMap<String, PolicyStore>>(policies_json)
-            else {
-                // return previous error to be unit test compatible
-                return Err(err);
-            };
-            if result_map.len() != 1 {
-                return Err(serde::de::Error::custom(
-                    "currently we support only one policy store",
-                ));
-            }
-            result_map
-                .into_values()
-                .next()
-                .expect("value should be present in the iterator")
-        },
-    };
-
-    Ok(policy_store)
-}
-
-=======
->>>>>>> e4d54340
 /// Loads the policy store from the Lock Master service.
 ///
 /// TODO: implement this function once integration with the lock
