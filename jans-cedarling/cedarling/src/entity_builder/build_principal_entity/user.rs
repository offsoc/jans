--- conflicted
+++ resolved
@@ -132,12 +132,7 @@
         );
         let entity = builder
             .build_user_entity(tokens, tkn_principal_mappings, &built_entities, roles)
-<<<<<<< HEAD
-            .expect("should build workload entity");
-
-=======
             .expect("should build user entity");
->>>>>>> e5fbe044
         assert_entity_eq(&entity, expected, schema);
     }
 
