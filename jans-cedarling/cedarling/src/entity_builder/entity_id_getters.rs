// This software is available under the Apache-2.0 license.
// See https://www.apache.org/licenses/LICENSE-2.0.txt for full text.
//
// Copyright (c) 2024, Gluu, Inc.

use super::BuildEntityErrorKind;
use crate::jwt::Token;
use serde_json::Value;
use smol_str::{SmolStr, ToSmolStr};
use std::fmt::Display;

pub enum EntityIdSrc<'a> {
    Token {
        token: &'a Token<'a>,
        claim: &'a str,
    },
    String(&'a str),
}

pub fn get_first_valid_entity_id(id_srcs: &[EntityIdSrc]) -> Result<SmolStr, BuildEntityErrorKind> {
    let mut errors = Vec::new();

    for src in id_srcs.iter() {
        match src {
            EntityIdSrc::Token {
                token,
                claim: claim_name,
            } => {
                let claim = match token.get_claim_val(claim_name) {
                    Some(claim) => claim,
                    None => {
                        errors.push(GetEntityIdError {
                            token: token.name.clone(),
                            claim: claim_name.to_string(),
                            reason: GetEntityIdErrorReason::MissingClaim,
                        });
                        continue;
                    },
                };

                let claim = claim.to_string();
                let id = claim.trim_matches('"');

                if id.is_empty() {
                    errors.push(GetEntityIdError {
                        token: token.name.clone(),
                        claim: claim_name.to_string(),
                        reason: GetEntityIdErrorReason::EmptyString,
                    });
                    continue;
                }

                return Ok(id.to_smolstr());
            },
            EntityIdSrc::String(eid) => return Ok(eid.to_smolstr()),
        }
    }

    Err(BuildEntityErrorKind::MissingEntityId(errors.into()))
}

pub fn collect_all_valid_entity_ids(id_srcs: &[EntityIdSrc]) -> Vec<SmolStr> {
    id_srcs
        .iter()
        .filter_map(|src| match src {
            EntityIdSrc::Token { token, claim } => token.get_claim_val(claim).cloned(),
            EntityIdSrc::String(eid) => id_str_src_to_value(eid),
        })
        .flat_map(claim_to_ids)
        .collect()
}

fn id_str_src_to_value(eid: &str) -> Option<Value> {
    let eid = eid.trim().to_string();
    if eid.is_empty() {
        None
    } else {
        let eid =
            serde_json::from_str::<Value>(&eid).expect("Strings should always be a valid JSON");
        Some(eid)
    }
}

fn claim_to_ids(claim: Value) -> Vec<SmolStr> {
    let mut ids = Vec::with_capacity(1 + claim.as_array().map(|v| v.len()).unwrap_or_default());
    match claim {
        serde_json::Value::Number(number) => {
            ids.push(number.to_smolstr());
        },
        serde_json::Value::String(string) => {
            ids.push(string.trim_matches('"').into());
        },
        serde_json::Value::Array(values) => {
            for value in values {
                ids.append(&mut claim_to_ids(value));
            }
        },
        _ => {},
    }
    ids
}

#[derive(Debug, thiserror::Error, PartialEq)]
#[error("failed to use {claim} from {token} since {reason}")]
pub struct GetEntityIdError {
    token: String,
    claim: String,
    reason: GetEntityIdErrorReason,
}

#[derive(Debug, thiserror::Error, PartialEq)]
pub enum GetEntityIdErrorReason {
    #[error("the claim cannot be an empty string")]
    EmptyString,
    #[error("the claim was not present in the token")]
    MissingClaim,
}

#[derive(Debug)]
pub struct GetEntityIdErrors(Vec<GetEntityIdError>);

impl From<Vec<GetEntityIdError>> for GetEntityIdErrors {
    fn from(errors: Vec<GetEntityIdError>) -> Self {
        Self(errors)
    }
}

impl Display for GetEntityIdErrors {
    fn fmt(&self, f: &mut std::fmt::Formatter<'_>) -> std::fmt::Result {
        write!(f, "{:?}", self.0.iter().map(|e| e.to_string()))
    }
}

#[cfg(test)]
impl GetEntityIdErrors {
    pub fn contains(&self, err: &GetEntityIdError) -> bool {
        self.0.contains(err)
    }

    pub fn len(&self) -> usize {
        self.0.len()
    }
}

#[cfg(test)]
mod test {
    use super::*;
    use serde_json::json;
    use std::collections::HashMap;

    #[test]
    fn can_get_first_valid_eid() {
        let expected_aud = "some_aud";
        let expected_client_id = "some_client_id";

        let token = Token::new(
            "test_token",
            HashMap::from([("aud".into(), json!(expected_aud))]).into(),
            None,
        );

        // Using the token's aud
<<<<<<< HEAD
        let id = get_first_valid_entity_id(&[EntityIdSrc {
=======
        let id = get_first_valid_entity_id(&[EntityIdSrc::Token {
>>>>>>> e5fbe044
            token: &token,
            claim: "aud",
        }])
        .expect("should get entity id from token's aud");
        assert_eq!(id, expected_aud);

        // Using the token's aud if the client_id is not present
        let id = get_first_valid_entity_id(&[
<<<<<<< HEAD
            EntityIdSrc {
=======
            EntityIdSrc::Token {
>>>>>>> e5fbe044
                token: &token,
                claim: "client_id",
            },
            EntityIdSrc::Token {
                token: &token,
                claim: "aud",
            },
        ])
        .expect("should get entity id from token's aud");
        assert_eq!(id, expected_aud);

        let token = Token::new(
            "test_token",
            HashMap::from([
                ("aud".into(), json!(expected_aud)),
                ("client_id".into(), json!(expected_client_id)),
            ])
            .into(),
            None,
        );

        // Using the first valid id even if others are also valid
        let id = get_first_valid_entity_id(&[
<<<<<<< HEAD
            EntityIdSrc {
=======
            EntityIdSrc::Token {
>>>>>>> e5fbe044
                token: &token,
                claim: "client_id",
            },
            EntityIdSrc::Token {
                token: &token,
                claim: "aud",
            },
        ])
        .expect("should get entity id from token's client_id");
        assert_eq!(id, expected_client_id);

        let token = Token::new(
            "test_token",
            HashMap::from([("empty".into(), json!(""))]).into(),
            None,
        );

        // Errors when no valid ids found
        let err = get_first_valid_entity_id(&[
<<<<<<< HEAD
            EntityIdSrc {
=======
            EntityIdSrc::Token {
>>>>>>> e5fbe044
                token: &token,
                claim: "empty",
            },
            EntityIdSrc::Token {
                token: &token,
                claim: "missing",
            },
        ])
        .expect_err("should error while getting id");
        let expected_errs = vec![
            GetEntityIdError {
                token: "test_token".into(),
                claim: "empty".into(),
                reason: GetEntityIdErrorReason::EmptyString,
            },
            GetEntityIdError {
                token: "test_token".into(),
                claim: "missing".into(),
                reason: GetEntityIdErrorReason::MissingClaim,
            },
        ];
        assert!(
            matches!(
                err,
                BuildEntityErrorKind::MissingEntityId(GetEntityIdErrors(ref errs))
                    if *errs == expected_errs
            ),
            "expected: {:?}\nbut got: {:?}",
            BuildEntityErrorKind::MissingEntityId(GetEntityIdErrors(expected_errs)),
            err,
        );
    }

    #[test]
    fn test_collect_all_entity_ids() {
        let token1 = Token::new(
            "tkn1",
            HashMap::from([("role".into(), json!("role1"))]).into(),
            None,
        );
        let token2 = Token::new(
            "tkn1",
            HashMap::from([("role".into(), json!("role2"))]).into(),
            None,
        );

        // Collecting one valid id
<<<<<<< HEAD
        let ids = collect_all_valid_entity_ids(&[EntityIdSrc {
=======
        let ids = collect_all_valid_entity_ids(&[EntityIdSrc::Token {
>>>>>>> e5fbe044
            token: &token1,
            claim: "role",
        }]);
        assert_eq!(ids, vec!["role1"]);

        // Collecting multiple valid ids
        let ids = collect_all_valid_entity_ids(&[
<<<<<<< HEAD
            EntityIdSrc {
=======
            EntityIdSrc::Token {
>>>>>>> e5fbe044
                token: &token1,
                claim: "role",
            },
            EntityIdSrc::Token {
                token: &token2,
                claim: "role",
            },
        ]);
        assert_eq!(ids, vec!["role1", "role2"]);

        // Ignore invalid ids
        let ids = collect_all_valid_entity_ids(&[
<<<<<<< HEAD
            EntityIdSrc {
=======
            EntityIdSrc::Token {
>>>>>>> e5fbe044
                token: &token1,
                claim: "role",
            },
            EntityIdSrc::Token {
                token: &token1,
                claim: "missing",
            },
            EntityIdSrc::Token {
                token: &token1,
                claim: "",
            },
            EntityIdSrc::Token {
                token: &token2,
                claim: "role",
            },
        ]);
        assert_eq!(ids, vec!["role1", "role2"]);
    }
}<|MERGE_RESOLUTION|>--- conflicted
+++ resolved
@@ -160,11 +160,7 @@
         );
 
         // Using the token's aud
-<<<<<<< HEAD
-        let id = get_first_valid_entity_id(&[EntityIdSrc {
-=======
         let id = get_first_valid_entity_id(&[EntityIdSrc::Token {
->>>>>>> e5fbe044
             token: &token,
             claim: "aud",
         }])
@@ -173,11 +169,7 @@
 
         // Using the token's aud if the client_id is not present
         let id = get_first_valid_entity_id(&[
-<<<<<<< HEAD
-            EntityIdSrc {
-=======
-            EntityIdSrc::Token {
->>>>>>> e5fbe044
+            EntityIdSrc::Token {
                 token: &token,
                 claim: "client_id",
             },
@@ -201,11 +193,7 @@
 
         // Using the first valid id even if others are also valid
         let id = get_first_valid_entity_id(&[
-<<<<<<< HEAD
-            EntityIdSrc {
-=======
-            EntityIdSrc::Token {
->>>>>>> e5fbe044
+            EntityIdSrc::Token {
                 token: &token,
                 claim: "client_id",
             },
@@ -225,11 +213,7 @@
 
         // Errors when no valid ids found
         let err = get_first_valid_entity_id(&[
-<<<<<<< HEAD
-            EntityIdSrc {
-=======
-            EntityIdSrc::Token {
->>>>>>> e5fbe044
+            EntityIdSrc::Token {
                 token: &token,
                 claim: "empty",
             },
@@ -277,11 +261,7 @@
         );
 
         // Collecting one valid id
-<<<<<<< HEAD
-        let ids = collect_all_valid_entity_ids(&[EntityIdSrc {
-=======
         let ids = collect_all_valid_entity_ids(&[EntityIdSrc::Token {
->>>>>>> e5fbe044
             token: &token1,
             claim: "role",
         }]);
@@ -289,11 +269,7 @@
 
         // Collecting multiple valid ids
         let ids = collect_all_valid_entity_ids(&[
-<<<<<<< HEAD
-            EntityIdSrc {
-=======
-            EntityIdSrc::Token {
->>>>>>> e5fbe044
+            EntityIdSrc::Token {
                 token: &token1,
                 claim: "role",
             },
@@ -306,11 +282,7 @@
 
         // Ignore invalid ids
         let ids = collect_all_valid_entity_ids(&[
-<<<<<<< HEAD
-            EntityIdSrc {
-=======
-            EntityIdSrc::Token {
->>>>>>> e5fbe044
+            EntityIdSrc::Token {
                 token: &token1,
                 claim: "role",
             },
