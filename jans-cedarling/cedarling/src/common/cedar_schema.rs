/*
 * This software is available under the Apache-2.0 license.
 * See https://www.apache.org/licenses/LICENSE-2.0.txt for full text.
 *
 * Copyright (c) 2024, Gluu, Inc.
 */

pub(crate) use cedar_json::CedarSchemaJson;
pub(crate) mod cedar_json;

/// cedar_schema value which specifies both encoding and content_type
///
/// encoding is one of none or base64
/// content_type is one of cedar or cedar-json#[derive(Debug, Clone, serde::Deserialize)]
#[derive(Debug, Clone, serde::Deserialize)]
struct EncodedSchema {
    pub encoding: super::Encoding,
    pub content_type: super::ContentType,
    pub body: String,
}

/// Intermediate struct to handle both kinds of cedar_schema values.
///
/// Either
///   "cedar_schema": "cGVybWl0KA..."
/// OR
///   "cedar_schema": { "encoding": "...", "content_type": "...", "body": "permit(...)"}#[derive(Debug, Clone, serde::Deserialize)]
#[derive(Debug, Clone, serde::Deserialize)]
#[serde(untagged)]
enum MaybeEncoded {
    Plain(String),
    Tagged(EncodedSchema),
}

/// Box that holds the [`cedar_policy::Schema`] and
/// JSON representation that is used to create entities from the schema in the policy store.
#[derive(Debug, Clone)]
pub(crate) struct CedarSchema {
    pub schema: cedar_policy::Schema,
    pub json: cedar_json::CedarSchemaJson,
}

impl PartialEq for CedarSchema {
    fn eq(&self, other: &Self) -> bool {
        // Have to check principals, resources, action_groups, entity_types,
        // actions. Those can contain duplicates, and are not stored in comparison order.
        // So use HashSet to compare them.
        use std::collections::HashSet;

        let self_principals = self.schema.principals().collect::<HashSet<_>>();
        let other_principals = other.schema.principals().collect::<HashSet<_>>();
        if self_principals != other_principals {
            return false;
        }

        let self_resources = self.schema.resources().collect::<HashSet<_>>();
        let other_resources = other.schema.resources().collect::<HashSet<_>>();
        if self_resources != other_resources {
            return false;
        }

        let self_action_groups = self.schema.action_groups().collect::<HashSet<_>>();
        let other_action_groups = other.schema.action_groups().collect::<HashSet<_>>();
        if self_action_groups != other_action_groups {
            return false;
        }

        let self_entity_types = self.schema.entity_types().collect::<HashSet<_>>();
        let other_entity_types = other.schema.entity_types().collect::<HashSet<_>>();
        if self_entity_types != other_entity_types {
            return false;
        }

        let self_actions = self.schema.actions().collect::<HashSet<_>>();
        let other_actions = other.schema.actions().collect::<HashSet<_>>();
        if self_actions != other_actions {
            return false;
        }

        // and this only checks the schema anyway
        self.json == other.json
    }
}

impl<'de> serde::Deserialize<'de> for CedarSchema {
    fn deserialize<D: serde::Deserializer<'de>>(deserializer: D) -> Result<Self, D::Error> {
        //  Read the next thing as either a String or a Map, using the MaybeEncoded enum to distinguish
        let encoded_schema = match <MaybeEncoded as serde::Deserialize>::deserialize(deserializer)?
        {
            MaybeEncoded::Plain(body) => EncodedSchema {
                // These are the default if the encoding is not specified.
                encoding: super::Encoding::Base64,
                content_type: super::ContentType::CedarJson,
                body,
            },
            MaybeEncoded::Tagged(encoded_schema) => encoded_schema,
        };

        let decoded_body = match encoded_schema.encoding {
            super::Encoding::None => encoded_schema.body,
            super::Encoding::Base64 => {
                use base64::prelude::*;
                let buf = BASE64_STANDARD.decode(encoded_schema.body).map_err(|err| {
                    serde::de::Error::custom(format!(
                        "{}: {}",
                        deserialize::ParseCedarSchemaSetMessage::Base64,
                        err
                    ))
                })?;
                String::from_utf8(buf).map_err(|err| {
                    serde::de::Error::custom(format!(
                        "{}: {}",
                        deserialize::ParseCedarSchemaSetMessage::Utf8,
                        err
                    ))
                })?
            },
        };

        // Need both of these because CedarSchema wants both.
        let (schema_fragment, json_string) = match encoded_schema.content_type {
            super::ContentType::Cedar => {
                // parse cedar policy from the cedar representation
                // TODO must log warnings or something
                let (schema_fragment, _warning) =
                    cedar_policy::SchemaFragment::from_cedarschema_str(&decoded_body).map_err(
                        |err| {
                            serde::de::Error::custom(format!(
                                "{}: {}",
                                deserialize::ParseCedarSchemaSetMessage::Parse,
                                err
                            ))
                        },
                    )?;

                // urgh now recreate the json representation
                let json_string = schema_fragment.to_json_string().map_err(|err| {
                    serde::de::Error::custom(format!(
                        "{}: {}",
                        deserialize::ParseCedarSchemaSetMessage::CedarSchemaJsonFormat,
                        err
                    ))
                })?;

                (schema_fragment, json_string)
            },
            super::ContentType::CedarJson => {
                // parse cedar policy from the json representation
                let schema_fragment = cedar_policy::SchemaFragment::from_json_str(&decoded_body)
                    .map_err(|err| {
                        serde::de::Error::custom(format!(
                            "{}: {}",
                            deserialize::ParseCedarSchemaSetMessage::CedarSchemaJsonFormat,
                            err
                        ))
                    })?;
                (schema_fragment, decoded_body)
            },
        };

        // create the schema
        let fragment_iter = std::iter::once(schema_fragment);
        let schema = cedar_policy::Schema::from_schema_fragments(fragment_iter.into_iter())
            .map_err(|err| {
                serde::de::Error::custom(format!(
                    "{}: {}",
                    deserialize::ParseCedarSchemaSetMessage::Parse,
                    err
                ))
            })?;

        let json = serde_json::from_str(&json_string).map_err(|err| {
            serde::de::Error::custom(format!(
                "{}: {}",
                deserialize::ParseCedarSchemaSetMessage::CedarSchemaJsonFormat,
                err
            ))
        })?;

        Ok(CedarSchema { schema, json })
    }
}

mod deserialize {
    #[derive(Debug, thiserror::Error)]
    pub enum ParseCedarSchemaSetMessage {
        #[error("unable to decode cedar policy schema base64")]
        Base64,
        #[error("unable to unmarshal cedar policy schema json to the structure")]
        CedarSchemaJsonFormat,
        #[error("unable to parse cedar policy schema")]
        Parse,
        #[error("invalid utf8 detected while decoding cedar policy")]
        Utf8,
    }

    #[cfg(test)]
    mod tests {
        use test_utils::assert_eq;

        use crate::common::policy_store::AgamaPolicyStore;
        use crate::common::policy_store::PolicyStore;

        use super::*;

        #[test]
        fn test_read_ok() {
            // The human-readable policy and schema file is located in next folder:
            // `test_files\policy-store_ok`
            static POLICY_STORE_RAW: &str =
                include_str!("../../../test_files/policy-store_ok.yaml");

<<<<<<< HEAD
            let policy_result = serde_json::from_str::<AgamaPolicyStore>(POLICY_STORE_RAW);
=======
            let policy_result = serde_yml::from_str::<AgamaPolicyStore>(POLICY_STORE_RAW);
>>>>>>> e4d54340
            assert!(policy_result.is_ok(), "{:?}", policy_result.unwrap_err());
        }

        #[test]
        fn test_agama_ok() {
            static POLICY_STORE_RAW: &str =
                include_str!("../../../test_files/agama-store.yaml");

            let policy_result = serde_yml::from_str::<AgamaPolicyStore>(POLICY_STORE_RAW);
            assert!(policy_result.is_ok(), "{:?}", policy_result.unwrap_err());
        }

        #[test]
        fn test_readable_json_ok() {
            static POLICY_STORE_RAW: &str =
                include_str!("../../../test_files/policy-store_readable.json");

            let policy_result = serde_json::from_str::<AgamaPolicyStore>(POLICY_STORE_RAW);
            assert!(policy_result.is_ok(), "{:?}", policy_result.unwrap_err());
        }

        #[test]
        fn test_readable_yaml_ok() {
            static YAML_POLICY_STORE: &str =
                include_str!("../../../test_files/policy-store_readable.yaml");
            let yaml_policy_result = serde_yml::from_str::<AgamaPolicyStore>(YAML_POLICY_STORE);
            assert!(
                yaml_policy_result.is_ok(),
                "{:?}",
                yaml_policy_result.unwrap_err()
            );
        }

        #[test]
        fn test_readable_yaml_identical_readable_json() {
            static YAML_POLICY_STORE: &str =
                include_str!("../../../test_files/policy-store_readable.yaml");
            let yaml_policy_result = serde_yml::from_str::<AgamaPolicyStore>(YAML_POLICY_STORE);

            static JSON_POLICY_STORE: &str =
                include_str!("../../../test_files/policy-store_readable.json");
            let json_policy_result = serde_yml::from_str::<AgamaPolicyStore>(JSON_POLICY_STORE);

            assert_eq!(yaml_policy_result.unwrap(), json_policy_result.unwrap());
        }

        // In fact this fails because of limitations in cedar_policy::Policy::from_json
        // see PolicyContentType
        #[allow(dead_code)]
        fn test_both_ok() {
            static POLICY_STORE_RAW: &str =
                include_str!("../../../test_files/policy-store_blobby.json");

            let policy_result = serde_json::from_str::<PolicyStore>(POLICY_STORE_RAW);
            let err = policy_result.unwrap_err();
            let msg = err.to_string();
            assert!(msg.contains("data did not match any variant of untagged enum MaybeEncoded"));
        }

        #[test]
        fn test_read_base64_error() {
            static POLICY_STORE_RAW: &str =
                include_str!("../../../test_files/policy-store_schema_err_base64.json");

            let policy_result = serde_json::from_str::<AgamaPolicyStore>(POLICY_STORE_RAW);
            let err = policy_result.unwrap_err();
            let msg = err.to_string();
            assert!(
                msg.contains(&ParseCedarSchemaSetMessage::Base64.to_string()),
                "{err:?}"
            );
        }

        #[test]
        fn test_read_json_error() {
            static POLICY_STORE_RAW_YAML: &str =
                include_str!("../../../test_files/policy-store_schema_err.yaml");

            let policy_result = serde_yml::from_str::<AgamaPolicyStore>(POLICY_STORE_RAW_YAML);
            let err = policy_result.unwrap_err();
            let msg = err.to_string();
            assert!(
                msg.contains("unable to parse cedar policy schema: error parsing schema: unexpected end of input"),
                "{err:?}"
            );
        }

        #[test]
        fn test_parse_cedar_error() {
            static POLICY_STORE_RAW_YAML: &str =
                include_str!("../../../test_files/policy-store_schema_err_cedar_mistake.yaml");

            let policy_result = serde_yml::from_str::<AgamaPolicyStore>(POLICY_STORE_RAW_YAML);
            let err_msg = policy_result.unwrap_err().to_string();
            assert_eq!(
                err_msg,
                "policy_stores.a1bf93115de86de760ee0bea1d529b521489e5a11747: unable to parse cedar policy schema: failed to resolve type: User_TypeNotExist at line 4 column 5"
            );
        }
    }
}<|MERGE_RESOLUTION|>--- conflicted
+++ resolved
@@ -210,18 +210,13 @@
             static POLICY_STORE_RAW: &str =
                 include_str!("../../../test_files/policy-store_ok.yaml");
 
-<<<<<<< HEAD
-            let policy_result = serde_json::from_str::<AgamaPolicyStore>(POLICY_STORE_RAW);
-=======
             let policy_result = serde_yml::from_str::<AgamaPolicyStore>(POLICY_STORE_RAW);
->>>>>>> e4d54340
             assert!(policy_result.is_ok(), "{:?}", policy_result.unwrap_err());
         }
 
         #[test]
         fn test_agama_ok() {
-            static POLICY_STORE_RAW: &str =
-                include_str!("../../../test_files/agama-store.yaml");
+            static POLICY_STORE_RAW: &str = include_str!("../../../test_files/agama-store.yaml");
 
             let policy_result = serde_yml::from_str::<AgamaPolicyStore>(POLICY_STORE_RAW);
             assert!(policy_result.is_ok(), "{:?}", policy_result.unwrap_err());
