--- conflicted
+++ resolved
@@ -141,21 +141,19 @@
             None
         };
 
-<<<<<<< HEAD
-        // getting entities as json
-        let mut entities_raw_json = Vec::new();
-        let cursor = Cursor::new(&mut entities_raw_json);
-
-        entities.write_to_json(cursor)?;
-        let entities_json: serde_json::Value = serde_json::from_slice(entities_raw_json.as_slice())
-            .map_err(AuthorizeError::EntitiesToJson)?;
-=======
         let result = AuthorizeResult::new(
             self.config.authorization.user_workload_operator,
             workload_result,
             person_result,
         );
->>>>>>> 6beefc62
+
+        // getting entities as json
+        let mut entities_raw_json = Vec::new();
+        let cursor = Cursor::new(&mut entities_raw_json);
+
+        entities.write_to_json(cursor)?;
+        let entities_json: serde_json::Value = serde_json::from_slice(entities_raw_json.as_slice())
+            .map_err(AuthorizeError::EntitiesToJson)?;
 
         // Log all result information about both authorize checks.
         // Where principal is `"Jans::Workload"` and where principal is `"Jans::User"`.
@@ -370,10 +368,6 @@
     /// Error encountered while collecting all entities
     #[error("could not collect all entities: {0}")]
     Entities(#[from] cedar_policy::entities_errors::EntitiesError),
-<<<<<<< HEAD
-    /// Error encountered while validating context according to the schema
-    #[error("could not add entities into context")]
-    AddEntitiesIntoContext(#[from] MergeError),
     /// Error encountered while parsing all entities to json for logging
     #[error("could convert entities to json: {0}")]
     EntitiesToJson(serde_json::Error),
@@ -386,6 +380,4 @@
     err: cedar_policy::RequestValidationError,
     /// Role ID [`EntityUid`] value used for authorization request
     uid: EntityUid,
-=======
->>>>>>> 6beefc62
 }