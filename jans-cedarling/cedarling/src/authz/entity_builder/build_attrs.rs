// This software is available under the Apache-2.0 license.
// See https://www.apache.org/licenses/LICENSE-2.0.txt for full text.
//
// Copyright (c) 2024, Gluu, Inc.

use super::*;
use crate::common::cedar_schema::cedar_json::entity_type::EntityType;
use cedar_policy::RestrictedExpression;
use serde_json::Value;
use std::collections::HashMap;

/// Builds Cedar entity attributes using a JWT.
///
/// This uses claim mapping metadata to unwrap claims into their respective Cedar types
pub fn build_entity_attrs_from_tkn(
    schema: &CedarSchemaJson,
    entity_type: &EntityType,
    token: &Token,
    claim_aliases: Vec<ClaimAliasMap>,
    built_entities: &BuiltEntities,
) -> Result<HashMap<String, RestrictedExpression>, BuildAttrError> {
    let mut entity_attrs = HashMap::new();

    let shape = match entity_type.shape.as_ref() {
        Some(shape) => shape,
        None => return Ok(entity_attrs),
    };

    let mut claims = token.claims_value().clone();
    apply_claim_aliases(&mut claims, claim_aliases);

    for (attr_name, attr) in shape.attrs.iter() {
        let expression = if let Some(mapping) = token.claim_mapping().and_then(|x| x.get(attr_name))
        {
            let claim = claims.get(attr_name).ok_or_else(|| {
                BuildAttrError::new(
                    attr_name,
                    BuildAttrErrorKind::MissingSource(attr_name.to_string()),
                )
            })?;
            let mapped_claim = mapping.apply_mapping(claim);
            attr.build_expr(&mapped_claim, attr_name, schema, built_entities)
                .map_err(|e| BuildAttrError::new(attr_name, e.into()))?
        } else {
            match attr.build_expr(&claims, attr_name, schema, built_entities) {
                Ok(expr) => expr,
                Err(err) if attr.is_required() => Err(BuildAttrError::new(attr_name, err.into()))?,
                // just skip when attribute isn't required even if it errors
                // TODO: though we should probably log this
                Err(_) => continue,
            }
        };

        if let Some(expr) = expression {
            entity_attrs.insert(attr_name.to_string(), expr);
        }
    }

    Ok(entity_attrs)
}

pub fn build_entity_attrs_from_values(
    schema: &CedarSchemaJson,
    entity_type: &EntityType,
    src: &HashMap<String, Value>,
) -> Result<HashMap<String, RestrictedExpression>, BuildAttrError> {
    let mut entity_attrs = HashMap::new();

    let shape = match entity_type.shape.as_ref() {
        Some(shape) => shape,
        None => return Ok(entity_attrs),
    };

    for (attr_name, attr) in shape.attrs.iter() {
        let val = match src.get(attr_name) {
            Some(val) => val,
            None if attr.is_required() => {
                return Err(BuildAttrError::new(
                    attr_name,
                    BuildAttrErrorKind::MissingSource(attr_name.to_string()),
                ));
            },
            _ => continue,
        };

        let mapped_src = serde_json::from_value::<HashMap<String, Value>>(val.clone());
        let src = if let Ok(mapped_src) = mapped_src.as_ref() {
            mapped_src
        } else {
            src
        };

        let expression = match attr.build_expr(src, attr_name, schema, &BuiltEntities::default()) {
            Ok(expr) => expr,
            Err(err) if attr.is_required() => {
                return Err(BuildAttrError::new(attr_name, err.into()))?;
            },
            // move on to the next attribute if this isn't required
            Err(_) => continue,
        };

        if let Some(expr) = expression {
            entity_attrs.insert(attr_name.to_string(), expr);
        }
    }

    Ok(entity_attrs)
}

/// Describes how to rename a claim named `from` to `to`
pub struct ClaimAliasMap<'a> {
    from: &'a str,
    to: &'a str,
}

impl<'a> ClaimAliasMap<'a> {
    pub fn new(from: &'a str, to: &'a str) -> Self {
        Self { from, to }
    }
}

fn apply_claim_aliases(claims: &mut HashMap<String, Value>, aliases: Vec<ClaimAliasMap>) {
    for map in aliases {
        if let Some(claim) = claims.get(map.from) {
            claims.insert(map.to.to_string(), claim.clone());
        }
    }
}

#[derive(Debug, thiserror::Error)]
#[error("failed to build `{attr_name}` attribute: {source}")]
pub struct BuildAttrError {
    attr_name: String,
    #[source]
    source: BuildAttrErrorKind,
}

impl BuildAttrError {
    fn new(name: impl ToString, src: BuildAttrErrorKind) -> Self {
        Self {
            attr_name: name.to_string(),
            source: src,
        }
    }
}

#[derive(Debug, thiserror::Error)]
pub enum BuildAttrErrorKind {
    #[error("missing attribute source: `{0}`")]
    MissingSource(String),
    #[error("failed to build restricted expression: {0}")]
    BuildExpression(#[from] BuildExprError),
}

#[cfg(test)]
mod test {
    use super::*;
    use crate::common::cedar_schema::cedar_json::attribute::Attribute;
    use crate::common::cedar_schema::cedar_json::entity_type::{EntityShape, EntityType};
    use crate::common::policy_store::TrustedIssuer;
<<<<<<< HEAD
    use crate::jwt::TokenClaims;
=======
>>>>>>> ba5de5b3
    use serde_json::json;
    use std::collections::HashMap;
    use std::sync::Arc;

    #[test]
    fn can_build_entity_attrs_from_tkn() {
        let schema = serde_json::from_value::<CedarSchemaJson>(json!({
            "Jans": { "entityTypes": { "Workload": {
                "shape": {
                    "type": "Record",
                    "attributes":  {
                        "client_id": { "type": "String" },
                    },
                }
            }}}
        }))
        .expect("should successfully build schema");
        let entity_type = EntityType {
            member_of: None,
            tags: None,
            shape: Some(EntityShape {
                required: true,
                attrs: HashMap::from([("client_id".to_string(), Attribute::string())]),
            }),
        };
<<<<<<< HEAD
        let iss = Arc::new(TrustedIssuer::default());
        let token = Token::new_access(
            TokenClaims::new(HashMap::from([(
                "client_id".to_string(),
                json!("workload-123"),
            )])),
            Some(iss.clone()),
=======
        let iss = TrustedIssuer::default();
        let token = Token::new(
            "access_token",
            HashMap::from([(
                "client_id".to_string(),
                json!("workload-123"),
            )]).into(),
            Some(&iss),
>>>>>>> ba5de5b3
        );

        let attrs = build_entity_attrs_from_tkn(
            &schema,
            &entity_type,
            &token,
            Vec::new(),
            &BuiltEntities::default(),
        )
        .expect("should build entity attrs");
        // RestrictedExpression does not implement PartialEq so the best we can do is check
        // if the attribute was created
        assert!(
            attrs.contains_key("client_id"),
            "there should be a `client_id` attribute"
        );
    }

    #[test]
    fn errors_when_tkn_missing_src() {
        let schema = serde_json::from_value::<CedarSchemaJson>(json!({
            "Jans": { "entityTypes": { "Workload": {
                "shape": {
                    "type": "Record",
                    "attributes":  {
                        "client_id": { "type": "String" },
                    },
                }
            }}}
        }))
        .expect("should successfully build schema");
        let entity_type = EntityType {
            member_of: None,
            tags: None,
            shape: Some(EntityShape {
                required: true,
                attrs: HashMap::from([("client_id".to_string(), Attribute::string())]),
            }),
        };
<<<<<<< HEAD
        let iss = Arc::new(TrustedIssuer::default());
        let token = Token::new_access(TokenClaims::new(HashMap::new()), Some(iss.clone()));
=======
        let iss = TrustedIssuer::default();
        let token = Token::new("access_token", HashMap::new().into(), Some(&iss));
>>>>>>> ba5de5b3

        let err = build_entity_attrs_from_tkn(
            &schema,
            &entity_type,
            &token,
            Vec::new(),
            &BuiltEntities::default(),
        )
        .expect_err("should error due to missing source");
        assert!(
            matches!(
                err,
                BuildAttrError {
                    attr_name: ref name,
                    source: BuildAttrErrorKind::BuildExpression(BuildExprError::MissingSource(ref src_name))}
                        if name == "client_id" &&
                           src_name == "client_id"
            ),
            "expected MissingSource error but got: {:?}",
            err,
        );
    }

    #[test]
    fn can_build_entity_attrs_from_value() {
        let schema = serde_json::from_value::<CedarSchemaJson>(json!({
            "Jans": { "entityTypes": { "Workload": {
                "shape": {
                    "type": "Record",
                    "attributes":  {
                        "client_id": { "type": "String" },
                    },
                }
            }}}
        }))
        .expect("should successfully build schema");
        let entity_type = EntityType {
            member_of: None,
            tags: None,
            shape: Some(EntityShape {
                required: true,
                attrs: HashMap::from([("client_id".to_string(), Attribute::string())]),
            }),
        };
        let src_values = HashMap::from([("client_id".to_string(), json!("workload-123"))]);

        let attrs =
            build_entity_attrs_from_values(&schema, &entity_type, &src_values)
                .expect("should build entity attrs");
        // RestrictedExpression does not implement PartialEq so the best we can do is check
        // if the attribute was created
        assert!(
            attrs.contains_key("client_id"),
            "there should be a `client_id` attribute"
        );
    }

    #[test]
    fn errors_when_values_missing_src() {
        let schema = serde_json::from_value::<CedarSchemaJson>(json!({
            "Jans": { "entityTypes": { "Workload": {
                "shape": {
                    "type": "Record",
                    "attributes":  {
                        "client_id": { "type": "String" },
                    },
                }
            }}}
        }))
        .expect("should successfully build schema");
        let entity_type = EntityType {
            member_of: None,
            tags: None,
            shape: Some(EntityShape {
                required: true,
                attrs: HashMap::from([("client_id".to_string(), Attribute::string())]),
            }),
        };
        let src_values = HashMap::new();

        let err =
            build_entity_attrs_from_values(&schema, &entity_type, &src_values)
                .expect_err("should error due to missing source");
        assert!(
            matches!(
                err, 
                BuildAttrError{
                    attr_name: ref name, 
                    source: BuildAttrErrorKind::MissingSource(ref src_name)} 
                        if name == "client_id" && 
                           src_name == "client_id"),
            "expected MissingSource error but got: {:?}",
            err,
        );
    }
}<|MERGE_RESOLUTION|>--- conflicted
+++ resolved
@@ -158,10 +158,6 @@
     use crate::common::cedar_schema::cedar_json::attribute::Attribute;
     use crate::common::cedar_schema::cedar_json::entity_type::{EntityShape, EntityType};
     use crate::common::policy_store::TrustedIssuer;
-<<<<<<< HEAD
-    use crate::jwt::TokenClaims;
-=======
->>>>>>> ba5de5b3
     use serde_json::json;
     use std::collections::HashMap;
     use std::sync::Arc;
@@ -187,24 +183,14 @@
                 attrs: HashMap::from([("client_id".to_string(), Attribute::string())]),
             }),
         };
-<<<<<<< HEAD
         let iss = Arc::new(TrustedIssuer::default());
-        let token = Token::new_access(
-            TokenClaims::new(HashMap::from([(
-                "client_id".to_string(),
-                json!("workload-123"),
-            )])),
-            Some(iss.clone()),
-=======
-        let iss = TrustedIssuer::default();
         let token = Token::new(
             "access_token",
             HashMap::from([(
                 "client_id".to_string(),
                 json!("workload-123"),
             )]).into(),
-            Some(&iss),
->>>>>>> ba5de5b3
+            Some(iss.clone()),
         );
 
         let attrs = build_entity_attrs_from_tkn(
@@ -244,13 +230,8 @@
                 attrs: HashMap::from([("client_id".to_string(), Attribute::string())]),
             }),
         };
-<<<<<<< HEAD
         let iss = Arc::new(TrustedIssuer::default());
-        let token = Token::new_access(TokenClaims::new(HashMap::new()), Some(iss.clone()));
-=======
-        let iss = TrustedIssuer::default();
-        let token = Token::new("access_token", HashMap::new().into(), Some(&iss));
->>>>>>> ba5de5b3
+        let token = Token::new("access_token", HashMap::new().into(), Some(iss.clone()));
 
         let err = build_entity_attrs_from_tkn(
             &schema,
