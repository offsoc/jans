// This software is available under the Apache-2.0 license.
// See https://www.apache.org/licenses/LICENSE-2.0.txt for full text.
//
// Copyright (c) 2024, Gluu, Inc.

mod build_attrs;
mod build_expr;
mod build_resource_entity;
mod build_role_entity;
mod build_token_entities;
mod build_user_entity;
mod build_workload_entity;
mod built_entities;
mod mapping;

use super::AuthorizeEntitiesData;
use crate::common::cedar_schema::cedar_json::CedarSchemaJson;
use crate::jwt::{Token, TokenClaimTypeError};
use crate::{AuthorizationConfig, ResourceData};
use build_attrs::{BuildAttrError, ClaimAliasMap, build_entity_attrs_from_tkn};
use build_expr::*;
use build_resource_entity::{BuildResourceEntityError, JsonTypeError};
use build_role_entity::BuildRoleEntityError;
pub use build_token_entities::BuildTokenEntityError;
use build_user_entity::BuildUserEntityError;
use build_workload_entity::BuildWorkloadEntityError;
use built_entities::BuiltEntities;
use cedar_policy::{Entity, EntityId, EntityUid};
use serde_json::Value;
use std::collections::{HashMap, HashSet};
use std::convert::Infallible;
use std::fmt;
use std::str::FromStr;
use std::sync::Arc;

<<<<<<< HEAD
use super::AuthorizeEntitiesData;

const DEFAULT_WORKLOAD_ENTITY_NAME: &str = "Workload";
const DEFAULT_USER_ENTITY_NAME: &str = "User";
const DEFAULT_ACCESS_TKN_ENTITY_NAME: &str = "Access_token";
const DEFAULT_ID_TKN_ENTITY_NAME: &str = "id_token";
const DEFAULT_USERINFO_TKN_ENTITY_NAME: &str = "Userinfo_token";
const DEFAULT_ROLE_ENTITY_NAME: &str = "Role";

pub struct DecodedTokens {
    pub access: Option<Arc<Token>>,
    pub id: Option<Arc<Token>>,
    pub userinfo: Option<Arc<Token>>,
}
=======
// TODO: We could probably set the default to not have a namespace
// once we support multiple namespaces
const DEFAULT_WORKLOAD_ENTITY_NAME: &str = "Jans::Workload";
const DEFAULT_USER_ENTITY_NAME: &str = "Jans::User";
const DEFAULT_ACCESS_TKN_ENTITY_NAME: &str = "Jans::Access_token";
const DEFAULT_ID_TKN_ENTITY_NAME: &str = "Jans::id_token";
const DEFAULT_USERINFO_TKN_ENTITY_NAME: &str = "Jans::Userinfo_token";
const DEFAULT_ROLE_ENTITY_NAME: &str = "Jans::Role";
>>>>>>> ba5de5b3

/// The names of the entities in the schema
#[derive(Debug)]
pub struct EntityNames {
    user: String,
    workload: String,
    role: String,
    tokens: HashMap<String, String>,
}

impl From<&AuthorizationConfig> for EntityNames {
    fn from(config: &AuthorizationConfig) -> Self {
        Self {
            user: config
                .mapping_user
                .clone()
                .unwrap_or_else(|| DEFAULT_USER_ENTITY_NAME.to_string()),
            workload: config
                .mapping_workload
                .clone()
                .unwrap_or_else(|| DEFAULT_WORKLOAD_ENTITY_NAME.to_string()),
            role: config
                .mapping_role
                .clone()
                .unwrap_or_else(|| DEFAULT_ROLE_ENTITY_NAME.to_string()),
            tokens: config.mapping_tokens.clone().into(),
        }
    }
}

impl Default for EntityNames {
    fn default() -> Self {
        let tokens = HashMap::from([
            (
                "access_token".to_string(),
                DEFAULT_ACCESS_TKN_ENTITY_NAME.to_string(),
            ),
            (
                "id_token".to_string(),
                DEFAULT_ID_TKN_ENTITY_NAME.to_string(),
            ),
            (
                "userinfo_token".to_string(),
                DEFAULT_USERINFO_TKN_ENTITY_NAME.to_string(),
            ),
        ]);
        Self {
            user: DEFAULT_USER_ENTITY_NAME.to_string(),
            workload: DEFAULT_WORKLOAD_ENTITY_NAME.to_string(),
            role: DEFAULT_ROLE_ENTITY_NAME.to_string(),
            tokens,
        }
    }
}

pub struct EntityBuilder {
    schema: CedarSchemaJson,
    entity_names: EntityNames,
    build_workload: bool,
    build_user: bool,
}

impl EntityBuilder {
    pub fn new(
        schema: CedarSchemaJson,
        entity_names: EntityNames,
        build_workload: bool,
        build_user: bool,
    ) -> Self {
        Self {
            schema,
            entity_names,
            build_workload,
            build_user,
        }
    }

    pub fn build_entities(
        &self,
        tokens: &HashMap<String, Token>,
        resource: &ResourceData,
    ) -> Result<AuthorizeEntitiesData, BuildCedarlingEntityError> {
        let mut built_entities = BuiltEntities::default();

        let mut token_entities = HashMap::new();
        for (tkn_name, tkn) in tokens.iter() {
            let entity_name = if let Some(entity_name) = self.entity_names.tokens.get(tkn_name) {
                entity_name
            } else {
                continue;
            };
            let entity = self.build_tkn_entity(entity_name, tkn, &built_entities)?;
            built_entities.insert(&entity);
            token_entities.insert(tkn_name.to_string(), entity);
        }

        let workload = if self.build_workload {
            let workload_entity = self.build_workload_entity(tokens, &built_entities)?;
            built_entities.insert(&workload_entity);
            Some(workload_entity)
        } else {
            None
        };

        let (user, roles) = if self.build_user {
            let roles = self.try_build_role_entities(tokens)?;
            let parents = roles
                .iter()
                .map(|role| {
                    built_entities.insert(role);
                    role.uid()
                })
                .collect::<HashSet<EntityUid>>();
            let user_entity = self.build_user_entity(tokens, parents, &built_entities)?;
            built_entities.insert(&user_entity);
            (Some(user_entity), roles)
        } else {
            (None, vec![])
        };

        let resource = self.build_resource_entity(resource)?;

        Ok(AuthorizeEntitiesData {
            workload,
            user,
            resource,
            roles,
            tokens: token_entities,
        })
    }
}

/// Builds a Cedar Entity using a JWT
fn build_entity(
    schema: &CedarSchemaJson,
    entity_name: &str,
    token: &Token,
    id_src_claim: &str,
    claim_aliases: Vec<ClaimAliasMap>,
    parents: HashSet<EntityUid>,
    built_entities: &BuiltEntities,
) -> Result<Entity, BuildEntityError> {
    // Get entity Id from the specified token claim
    let entity_id = token
        .get_claim(id_src_claim)
        .ok_or(BuildEntityError::MissingClaim(id_src_claim.to_string()))?
        .as_str()?
        .to_owned();

    // Get entity namespace and type
    let (entity_type_name, type_schema) = schema
        .get_entity_schema(entity_name)?
        .ok_or(BuildEntityError::EntityNotInSchema(entity_name.to_string()))?;

    // Build entity attributes
    let entity_attrs =
        build_entity_attrs_from_tkn(schema, type_schema, token, claim_aliases, built_entities)?;

    // Build cedar entity
    let entity_id = EntityId::from_str(&entity_id).map_err(BuildEntityError::ParseEntityId)?;
    let entity_uid = EntityUid::from_type_name_and_id(entity_type_name, entity_id);
    Ok(Entity::new(entity_uid, entity_attrs, parents)?)
}

/// Errors encountered when building a Cedarling-specific entity
#[derive(Debug, thiserror::Error)]
pub enum BuildCedarlingEntityError {
    #[error(transparent)]
    Workload(#[from] BuildWorkloadEntityError),
    #[error(transparent)]
    User(#[from] BuildUserEntityError),
    #[error(transparent)]
    Role(#[from] BuildRoleEntityError),
    #[error("failed to build resource entity: {0}")]
    Resource(#[from] BuildResourceEntityError),
    #[error(transparent)]
    Token(#[from] BuildTokenEntityError),
}

#[derive(Debug, thiserror::Error)]
pub enum BuildEntityError {
    #[error("failed to parse entity type name: {0}")]
    ParseEntityTypeName(#[from] cedar_policy::ParseErrors),
    #[error("failed to parse entity id: {0}")]
    ParseEntityId(#[source] Infallible),
    #[error("failed to evaluate entity or tag: {0}")]
    AttrEvaluation(#[from] cedar_policy::EntityAttrEvaluationError),
    #[error("failed to build entity since a token was not provided")]
    TokenUnavailable,
    #[error("the given token is missing a `{0}` claim")]
    MissingClaim(String),
    #[error(transparent)]
    TokenClaimTypeMismatch(#[from] TokenClaimTypeError),
    #[error(transparent)]
    JsonTypeError(#[from] JsonTypeError),
    #[error("the entity `{0}` is not defined in the schema")]
    EntityNotInSchema(String),
    #[error("failed build restricted expression: {0}")]
    BuildExpression(#[from] BuildExprError),
    #[error("failed to build entity attribute: {0}")]
    BuildEntityAttr(#[from] BuildAttrError),
    #[error("got {0} token, expected: {1}")]
    InvalidToken(String, String),
}

impl BuildEntityError {
    pub fn json_type_err(expected_type_name: &str, got_value: &Value) -> Self {
        Self::JsonTypeError(JsonTypeError::type_mismatch(expected_type_name, got_value))
    }
}

#[cfg(test)]
mod test {
    use super::*;
<<<<<<< HEAD
    use crate::common::cedar_schema::cedar_json::CedarSchemaJson;
    use crate::common::policy_store::TrustedIssuer;
    use crate::jwt::{Token, TokenClaims};
=======
    use crate::common::{cedar_schema::cedar_json::CedarSchemaJson, policy_store::TrustedIssuer};
>>>>>>> ba5de5b3
    use cedar_policy::EvalResult;
    use serde_json::json;
    use std::collections::HashMap;
    use std::sync::Arc;

    #[test]
    fn can_build_entity_using_jwt() {
        let schema = serde_json::from_value::<CedarSchemaJson>(json!({
        "Jans": {
            "entityTypes": {
                "Workload": {
                    "shape": {
                        "type": "Record",
                        "attributes":  {
                            "client_id": { "type": "String" },
                            "name": { "type": "String" },
                        },
                    }
                }
            }
        }}))
        .expect("should successfully build schema");
<<<<<<< HEAD
        let iss = Arc::new(TrustedIssuer::default());
        let token = Token::new_access(
            TokenClaims::new(HashMap::from([
                ("client_id".to_string(), json!("workload-123")),
                ("name".to_string(), json!("somename")),
            ])),
            Some(iss.clone()),
=======
        let iss = TrustedIssuer::default();
        let token = Token::new(
            "access_token",
            HashMap::from([
                ("client_id".to_string(), json!("workload-123")),
                ("name".to_string(), json!("somename")),
            ])
            .into(),
            Some(&iss),
>>>>>>> ba5de5b3
        );
        let entity = build_entity(
            &schema,
            "Jans::Workload",
            &token,
            "client_id",
            Vec::new(),
            HashSet::new(),
            &BuiltEntities::default(),
        )
        .expect("should successfully build entity");

        assert_eq!(entity.uid().to_string(), "Jans::Workload::\"workload-123\"");
        assert_eq!(
            entity
                .attr("client_id")
                .expect("expected workload entity to have a `client_id` attribute")
                .unwrap(),
            EvalResult::String("workload-123".to_string()),
        );
        assert_eq!(
            entity
                .attr("name")
                .expect("expected workload entity to have a `name` attribute")
                .unwrap(),
            EvalResult::String("somename".to_string()),
        );
    }

    #[test]
    fn can_build_entity_with_token_ref() {
        let schema = serde_json::from_value::<CedarSchemaJson>(json!({
            "Jans": {
                "entityTypes": {
                    "Resource": {},
                    "Access_token": {},
                    "Id_token": {},
                    "Workload": {
                        "shape": {
                            "type": "Record",
                            "attributes":  {
                                "access_token": { "type": "Entity", "name": "Access_token" },
                                "id_token": { "type": "Entity", "name": "Id_token" },
                                "userinfo_token": { "type": "Entity", "name": "Userinfo_token" },
                                "custom_token": { "type": "Entity", "name": "Custom_token" },
                            },
                        }
                    }
                }
            },
            "Custom": {
                "entityTypes": {
                    "Custom_token": {},
                    "Userinfo_token": {},
                }
            }
        }))
        .expect("should successfully build schema");
        let iss = TrustedIssuer::default();
        let entity_builder = EntityBuilder::new(
            schema,
            EntityNames {
                tokens: HashMap::from([
                    ("access_token".to_string(), "Access_token".to_string()),
                    ("id_token".to_string(), "Jans::Id_token".to_string()),
                    (
                        "userinfo_token".to_string(),
                        "Custom::Userinfo_token".to_string(),
                    ),
                    ("custom_token".to_string(), "Custom_token".to_string()),
                ]),
                ..Default::default()
            },
            true,
            false,
        );

        let tkn_names = ["access_token", "id_token", "userinfo_token", "custom_token"];

        let tokens = tkn_names
            .iter()
            .map(|tkn_name| {
                let token = Token::new(
                    tkn_name,
                    HashMap::from([
                        ("client_id".to_string(), json!(format!("{}_123", tkn_name))),
                        ("jti".to_string(), json!(format!("{}_123", tkn_name))),
                    ])
                    .into(),
                    Some(&iss),
                );
                (tkn_name.to_string(), token)
            })
            .collect::<HashMap<String, Token>>();

        let entities = entity_builder
            .build_entities(&tokens, &ResourceData {
                resource_type: "Resource".to_string(),
                id: "res-123".to_string(),
                payload: HashMap::new(),
            })
            .expect("build entities");

        // Check if the token entities get created
        assert_eq!(
            entities
                .tokens
                .keys()
                .map(|x| x.to_string())
                .collect::<HashSet<String>>(),
            tkn_names
                .clone()
                .iter()
                .map(|x| x.to_string())
                .collect::<HashSet<String>>(),
            "should build all token entities",
        );
        let entity_names = [
            "Jans::Access_token",
            "Jans::Id_token",
            "Custom::Userinfo_token",
            "Custom::Custom_token",
        ];
        let entity_ids = tkn_names
            .iter()
            .map(|name| format!("{}_123", name))
            .collect::<Vec<String>>();
        for ((tkn_name, entity_name), entity_ids) in
            tkn_names.iter().zip(entity_names).zip(&entity_ids)
        {
            let entity = entities
                .tokens
                .get(*tkn_name)
                .expect(&format!("build {} entity", tkn_name));
            assert_eq!(
                entity.uid().type_name().to_string(),
                entity_name,
                "wrong type name for {}",
                tkn_name
            );
            assert_eq!(
                entity.uid().id().escaped(),
                entity_ids,
                "entity id for {}",
                tkn_name
            );
        }

        // Check if the tokens get added to the workload entity
        let workload_entity = entities.workload.expect("should built workload entity");
        assert_eq!(
            workload_entity.uid().type_name().to_string(),
            "Jans::Workload"
        );
        assert_eq!(workload_entity.uid().id().escaped(), "access_token_123");
        for ((tkn_name, entity_name), entity_id) in
            tkn_names.iter().zip(entity_names).zip(entity_ids)
        {
            assert_eq!(
                workload_entity.attr(tkn_name),
                Some(Ok(EvalResult::EntityUid(
                    EntityUid::from_str(&format!("{}::\"{}\"", entity_name, entity_id))
                        .expect("build entity uid")
                )))
            );
        }
    }

    #[test]
    fn errors_on_invalid_entity_type_name() {
        let schema = serde_json::from_value::<CedarSchemaJson>(json!({
            "Jans": { "entityTypes": { "Work:load": {
                "shape": {
                    "type": "Record",
                    "attributes":  {
                        "client_id": { "type": "String" },
                        "name": { "type": "String" },
                    },
                }
            }}}
        }))
        .expect("should successfully build schema");
<<<<<<< HEAD
        let iss = Arc::new(TrustedIssuer::default());
        let token = Token::new_access(
            TokenClaims::new(HashMap::from([
                ("client_id".to_string(), json!("workload-123")),
                ("name".to_string(), json!("somename")),
            ])),
            Some(iss.clone()),
=======
        let iss = TrustedIssuer::default();
        let token = Token::new(
            "access_token",
            HashMap::from([
                ("client_id".to_string(), json!("workload-123")),
                ("name".to_string(), json!("somename")),
            ])
            .into(),
            Some(&iss),
>>>>>>> ba5de5b3
        );

        let err = build_entity(
            &schema,
            "Jans::Work:load",
            &token,
            "client_id",
            Vec::new(),
            HashSet::new(),
            &BuiltEntities::default(),
        )
        .expect_err("should error while parsing entity type name");

        assert!(
            matches!(err, BuildEntityError::ParseEntityTypeName(_)),
            "expected ParseEntityTypeName error but got: {:?}",
            err
        );
    }

    #[test]
    fn errors_when_token_is_missing_entity_id_claim() {
        let schema = serde_json::from_value::<CedarSchemaJson>(json!({}))
            .expect("should successfully build schema");
<<<<<<< HEAD
        let iss = Arc::new(TrustedIssuer::default());
        let token = Token::new_access(TokenClaims::new(HashMap::new()), Some(iss.clone()));
=======
        let iss = TrustedIssuer::default();
        let token = Token::new("access_token", HashMap::new().into(), Some(&iss));
>>>>>>> ba5de5b3

        let err = build_entity(
            &schema,
            "Workload",
            &token,
            "client_id",
            Vec::new(),
            HashSet::new(),
            &BuiltEntities::default(),
        )
        .expect_err("should error while parsing entity type name");

        assert!(
            matches!(
                err,
                BuildEntityError::MissingClaim(ref claim_name)
                if claim_name =="client_id"
            ),
            "expected MissingClaim error but got: {}",
            err
        );
    }

    #[test]
    fn errors_token_claim_has_unexpected_type() {
        let schema = serde_json::from_value::<CedarSchemaJson>(json!({
            "Jans": { "entityTypes": { "Workload": {
                "shape": {
                    "type": "Record",
                    "attributes":  {
                        "client_id": { "type": "String" },
                    },
                }
            }}}
        }))
        .expect("should successfully build schema");
<<<<<<< HEAD
        let iss = Arc::new(TrustedIssuer::default());
        let token = Token::new_access(
            TokenClaims::new(HashMap::from([("client_id".to_string(), json!(123))])),
            Some(iss.clone()),
=======
        let iss = TrustedIssuer::default();
        let token = Token::new(
            "access_token",
            HashMap::from([("client_id".to_string(), json!(123))]).into(),
            Some(&iss),
>>>>>>> ba5de5b3
        );
        let err = build_entity(
            &schema,
            "Workload",
            &token,
            "client_id",
            Vec::new(),
            HashSet::new(),
            &BuiltEntities::default(),
        )
        .expect_err("should error due to unexpected json type");

        assert!(
            matches!(
                err,
                BuildEntityError::TokenClaimTypeMismatch(ref err)
                if err == &TokenClaimTypeError::type_mismatch("client_id", "String", &json!(123))
            ),
            "expected TokenClaimTypeMismatch error but got: {:?}",
            err
        );
    }

    #[test]
    fn errors_when_entity_not_in_schema() {
        let schema = serde_json::from_value::<CedarSchemaJson>(json!({}))
            .expect("should successfully build schema");
<<<<<<< HEAD
        let iss = Arc::new(TrustedIssuer::default());
        let token = Token::new_access(
            TokenClaims::new(HashMap::from([(
                "client_id".to_string(),
                json!("client-123"),
            )])),
            Some(iss.clone()),
=======
        let iss = TrustedIssuer::default();
        let token = Token::new(
            "access_token",
            HashMap::from([("client_id".to_string(), json!("client-123"))]).into(),
            Some(&iss),
>>>>>>> ba5de5b3
        );

        let err = build_entity(
            &schema,
            "Workload",
            &token,
            "client_id",
            Vec::new(),
            HashSet::new(),
            &BuiltEntities::default(),
        )
        .expect_err("should error due to entity not being in the schema");
        assert!(
            matches!(
                err,
                BuildEntityError::EntityNotInSchema(ref type_name)
                if type_name == "Workload"
            ),
            "expected EntityNotInSchema error but got: {:?}",
            err
        );
    }
}<|MERGE_RESOLUTION|>--- conflicted
+++ resolved
@@ -33,22 +33,6 @@
 use std::str::FromStr;
 use std::sync::Arc;
 
-<<<<<<< HEAD
-use super::AuthorizeEntitiesData;
-
-const DEFAULT_WORKLOAD_ENTITY_NAME: &str = "Workload";
-const DEFAULT_USER_ENTITY_NAME: &str = "User";
-const DEFAULT_ACCESS_TKN_ENTITY_NAME: &str = "Access_token";
-const DEFAULT_ID_TKN_ENTITY_NAME: &str = "id_token";
-const DEFAULT_USERINFO_TKN_ENTITY_NAME: &str = "Userinfo_token";
-const DEFAULT_ROLE_ENTITY_NAME: &str = "Role";
-
-pub struct DecodedTokens {
-    pub access: Option<Arc<Token>>,
-    pub id: Option<Arc<Token>>,
-    pub userinfo: Option<Arc<Token>>,
-}
-=======
 // TODO: We could probably set the default to not have a namespace
 // once we support multiple namespaces
 const DEFAULT_WORKLOAD_ENTITY_NAME: &str = "Jans::Workload";
@@ -57,7 +41,6 @@
 const DEFAULT_ID_TKN_ENTITY_NAME: &str = "Jans::id_token";
 const DEFAULT_USERINFO_TKN_ENTITY_NAME: &str = "Jans::Userinfo_token";
 const DEFAULT_ROLE_ENTITY_NAME: &str = "Jans::Role";
->>>>>>> ba5de5b3
 
 /// The names of the entities in the schema
 #[derive(Debug)]
@@ -137,7 +120,7 @@
 
     pub fn build_entities(
         &self,
-        tokens: &HashMap<String, Token>,
+        tokens: &HashMap<String, Arc<Token>>,
         resource: &ResourceData,
     ) -> Result<AuthorizeEntitiesData, BuildCedarlingEntityError> {
         let mut built_entities = BuiltEntities::default();
@@ -272,13 +255,7 @@
 #[cfg(test)]
 mod test {
     use super::*;
-<<<<<<< HEAD
-    use crate::common::cedar_schema::cedar_json::CedarSchemaJson;
-    use crate::common::policy_store::TrustedIssuer;
-    use crate::jwt::{Token, TokenClaims};
-=======
     use crate::common::{cedar_schema::cedar_json::CedarSchemaJson, policy_store::TrustedIssuer};
->>>>>>> ba5de5b3
     use cedar_policy::EvalResult;
     use serde_json::json;
     use std::collections::HashMap;
@@ -301,16 +278,7 @@
             }
         }}))
         .expect("should successfully build schema");
-<<<<<<< HEAD
         let iss = Arc::new(TrustedIssuer::default());
-        let token = Token::new_access(
-            TokenClaims::new(HashMap::from([
-                ("client_id".to_string(), json!("workload-123")),
-                ("name".to_string(), json!("somename")),
-            ])),
-            Some(iss.clone()),
-=======
-        let iss = TrustedIssuer::default();
         let token = Token::new(
             "access_token",
             HashMap::from([
@@ -318,8 +286,7 @@
                 ("name".to_string(), json!("somename")),
             ])
             .into(),
-            Some(&iss),
->>>>>>> ba5de5b3
+            Some(iss.clone()),
         );
         let entity = build_entity(
             &schema,
@@ -378,7 +345,7 @@
             }
         }))
         .expect("should successfully build schema");
-        let iss = TrustedIssuer::default();
+        let iss = Arc::new(TrustedIssuer::default());
         let entity_builder = EntityBuilder::new(
             schema,
             EntityNames {
@@ -409,11 +376,11 @@
                         ("jti".to_string(), json!(format!("{}_123", tkn_name))),
                     ])
                     .into(),
-                    Some(&iss),
+                    Some(iss.clone()),
                 );
-                (tkn_name.to_string(), token)
+                (tkn_name.to_string(), token.into())
             })
-            .collect::<HashMap<String, Token>>();
+            .collect::<HashMap<String, Arc<Token>>>();
 
         let entities = entity_builder
             .build_entities(&tokens, &ResourceData {
@@ -502,16 +469,7 @@
             }}}
         }))
         .expect("should successfully build schema");
-<<<<<<< HEAD
         let iss = Arc::new(TrustedIssuer::default());
-        let token = Token::new_access(
-            TokenClaims::new(HashMap::from([
-                ("client_id".to_string(), json!("workload-123")),
-                ("name".to_string(), json!("somename")),
-            ])),
-            Some(iss.clone()),
-=======
-        let iss = TrustedIssuer::default();
         let token = Token::new(
             "access_token",
             HashMap::from([
@@ -519,8 +477,7 @@
                 ("name".to_string(), json!("somename")),
             ])
             .into(),
-            Some(&iss),
->>>>>>> ba5de5b3
+            Some(iss),
         );
 
         let err = build_entity(
@@ -545,13 +502,8 @@
     fn errors_when_token_is_missing_entity_id_claim() {
         let schema = serde_json::from_value::<CedarSchemaJson>(json!({}))
             .expect("should successfully build schema");
-<<<<<<< HEAD
         let iss = Arc::new(TrustedIssuer::default());
-        let token = Token::new_access(TokenClaims::new(HashMap::new()), Some(iss.clone()));
-=======
-        let iss = TrustedIssuer::default();
-        let token = Token::new("access_token", HashMap::new().into(), Some(&iss));
->>>>>>> ba5de5b3
+        let token = Token::new("access_token", HashMap::new().into(), Some(iss.clone()));
 
         let err = build_entity(
             &schema,
@@ -588,18 +540,11 @@
             }}}
         }))
         .expect("should successfully build schema");
-<<<<<<< HEAD
         let iss = Arc::new(TrustedIssuer::default());
-        let token = Token::new_access(
-            TokenClaims::new(HashMap::from([("client_id".to_string(), json!(123))])),
-            Some(iss.clone()),
-=======
-        let iss = TrustedIssuer::default();
         let token = Token::new(
             "access_token",
             HashMap::from([("client_id".to_string(), json!(123))]).into(),
-            Some(&iss),
->>>>>>> ba5de5b3
+            Some(iss.clone()),
         );
         let err = build_entity(
             &schema,
@@ -627,21 +572,11 @@
     fn errors_when_entity_not_in_schema() {
         let schema = serde_json::from_value::<CedarSchemaJson>(json!({}))
             .expect("should successfully build schema");
-<<<<<<< HEAD
         let iss = Arc::new(TrustedIssuer::default());
-        let token = Token::new_access(
-            TokenClaims::new(HashMap::from([(
-                "client_id".to_string(),
-                json!("client-123"),
-            )])),
-            Some(iss.clone()),
-=======
-        let iss = TrustedIssuer::default();
         let token = Token::new(
             "access_token",
             HashMap::from([("client_id".to_string(), json!("client-123"))]).into(),
-            Some(&iss),
->>>>>>> ba5de5b3
+            Some(iss.clone()),
         );
 
         let err = build_entity(
