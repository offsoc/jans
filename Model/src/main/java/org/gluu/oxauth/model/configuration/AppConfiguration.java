/*
 * oxAuth is available under the MIT License (2008). See http://opensource.org/licenses/MIT for full text.
 *
 * Copyright (c) 2014, Gluu
 */

package org.gluu.oxauth.model.configuration;

import com.fasterxml.jackson.annotation.JsonIgnoreProperties;
import com.google.common.collect.Lists;
import org.gluu.oxauth.model.common.GrantType;
import org.gluu.oxauth.model.common.ResponseMode;
import org.gluu.oxauth.model.common.ResponseType;
import org.gluu.oxauth.model.common.WebKeyStorage;
import org.gluu.oxauth.model.error.ErrorHandlingMethod;

import java.util.ArrayList;
import java.util.List;
import java.util.Set;

/**
 * Represents the configuration JSON file.
 *
 * @author Javier Rojas Blum
 * @author Yuriy Zabrovarnyy
 * @author Yuriy Movchan
 * @version November 20, 2019
 */
@JsonIgnoreProperties(ignoreUnknown = true)
public class AppConfiguration implements Configuration {

    public static final int DEFAULT_SESSION_ID_LIFETIME = 86400;

    private String issuer;
    private String baseEndpoint;
    private String authorizationEndpoint;
    private String tokenEndpoint;
    private String tokenRevocationEndpoint;
    private String userInfoEndpoint;
    private String clientInfoEndpoint;
    private String checkSessionIFrame;
    private String endSessionEndpoint;
    private String jwksUri;
    private String registrationEndpoint;
    private String openIdDiscoveryEndpoint;
    private String openIdConfigurationEndpoint;
    private String idGenerationEndpoint;
    private String introspectionEndpoint;

    private Boolean sessionAsJwt = false;

    private String umaConfigurationEndpoint;
    private Boolean umaRptAsJwt = false;
    private int umaRptLifetime;
    private int umaTicketLifetime;
    private int umaPctLifetime;
    private int umaResourceLifetime;
    private Boolean umaAddScopesAutomatically;
    private Boolean umaValidateClaimToken = false;
    private Boolean umaGrantAccessIfNoPolicies = false;
    private Boolean umaRestrictResourceToAssociatedClient = false;

    private int spontaneousScopeLifetime;
    private String openidSubAttribute;
    private Set<Set<ResponseType>> responseTypesSupported;
    private Set<ResponseMode> responseModesSupported;
    private Set<GrantType> grantTypesSupported;
    private List<String> subjectTypesSupported;
    private String defaultSubjectType;
    private List<String> userInfoSigningAlgValuesSupported;
    private List<String> userInfoEncryptionAlgValuesSupported;
    private List<String> userInfoEncryptionEncValuesSupported;
    private List<String> idTokenSigningAlgValuesSupported;
    private List<String> idTokenEncryptionAlgValuesSupported;
    private List<String> idTokenEncryptionEncValuesSupported;
    private List<String> requestObjectSigningAlgValuesSupported;
    private List<String> requestObjectEncryptionAlgValuesSupported;
    private List<String> requestObjectEncryptionEncValuesSupported;
    private List<String> tokenEndpointAuthMethodsSupported;
    private List<String> tokenEndpointAuthSigningAlgValuesSupported;
    private List<String> dynamicRegistrationCustomAttributes;
    private List<String> displayValuesSupported;
    private List<String> claimTypesSupported;
    private List<String> jwksAlgorithmsSupported;
    private String serviceDocumentation;
    private List<String> claimsLocalesSupported;
    private List<String> idTokenTokenBindingCnfValuesSupported;
    private List<String> uiLocalesSupported;
    private Boolean claimsParameterSupported;
    private Boolean requestParameterSupported;
    private Boolean requestUriParameterSupported;
    private Boolean requireRequestUriRegistration;
    private String opPolicyUri;
    private String opTosUri;
    private int authorizationCodeLifetime;
    private int refreshTokenLifetime;
    private int idTokenLifetime;
    private int accessTokenLifetime;

    private int cleanServiceInterval;
    private int cleanServiceBatchChunkSize = 100;
    private List<String> cleanServiceBaseDns = Lists.newArrayList();

    private Boolean keyRegenerationEnabled;
    private int keyRegenerationInterval;
    private String defaultSignatureAlgorithm;
    private String oxOpenIdConnectVersion;
    private String oxId;
    private Boolean dynamicRegistrationEnabled;
    private int dynamicRegistrationExpirationTime = -1;
    private Boolean dynamicRegistrationPersistClientAuthorizations;
    private Boolean trustedClientEnabled;
    private Boolean skipAuthorizationForOpenIdScopeAndPairwiseId = false;
    private Boolean dynamicRegistrationScopesParamEnabled;
    private Boolean dynamicRegistrationPasswordGrantTypeEnabled = false;
    private String dynamicRegistrationCustomObjectClass;
    private List<String> personCustomObjectClassList;

    private Boolean persistIdTokenInLdap = false;
    private Boolean persistRefreshTokenInLdap = true;
    private Boolean allowPostLogoutRedirectWithoutValidation = false;
    private Boolean invalidateSessionCookiesAfterAuthorizationFlow = false;
    private Boolean returnClientSecretOnRead = false;
    private Boolean rejectJwtWithNoneAlg = true;

    private Boolean useCacheForAllImplicitFlowObjects = false;

    private Boolean authenticationFiltersEnabled;
    private Boolean clientAuthenticationFiltersEnabled;
    private Boolean clientRegDefaultToCodeFlowWithRefresh;
    private List<AuthenticationFilter> authenticationFilters;
    private List<ClientAuthenticationFilter> clientAuthenticationFilters;
    private List<CorsConfigurationFilter> corsConfigurationFilters;

    private int sessionIdUnusedLifetime;
    private int sessionIdUnauthenticatedUnusedLifetime = 120; // 120 seconds
    private Boolean sessionIdEnabled;
    private Boolean sessionIdPersistOnPromptNone;
    private Boolean sessionIdRequestParameterEnabled = false; // #1195
    private Boolean changeSessionIdOnAuthentication = true;
    /**
     * SessionId will be expired after sessionIdLifetime seconds
     */
    private Integer sessionIdLifetime = DEFAULT_SESSION_ID_LIFETIME;
    private Integer serverSessionIdLifetime = sessionIdLifetime; // by default same as sessionIdLifetime
    private int configurationUpdateInterval;

    private Boolean enableClientGrantTypeUpdate;
    private Set<GrantType> dynamicGrantTypeDefault;

    private String cssLocation;
    private String jsLocation;
    private String imgLocation;
    private int metricReporterInterval;
    private int metricReporterKeepDataDays;
    private Boolean metricReporterEnabled = true;
    private String pairwiseIdType; // persistent, algorithmic
    private String pairwiseCalculationKey;
    private String pairwiseCalculationSalt;
    private Boolean shareSubjectIdBetweenClientsWithSameSectorId = false;

    private WebKeyStorage webKeysStorage;
    private String dnName;
    // oxAuth KeyStore
    private String keyStoreFile;
    private String keyStoreSecret;
    //oxEleven
    private String oxElevenTestModeToken;
    private String oxElevenGenerateKeyEndpoint;
    private String oxElevenSignEndpoint;
    private String oxElevenVerifySignatureEndpoint;
    private String oxElevenDeleteKeyEndpoint;

    private Boolean introspectionAccessTokenMustHaveUmaProtectionScope = false;

    private Boolean endSessionWithAccessToken;
    private String cookieDomain;
    private Boolean enabledOAuthAuditLogging;
    private Set<String> jmsBrokerURISet;
    private String jmsUserName;
    private String jmsPassword;
    private List<String> clientWhiteList;
    private List<String> clientBlackList;
    private Boolean legacyIdTokenClaims;
    private Boolean customHeadersWithAuthorizationResponse;
    private Boolean frontChannelLogoutSessionSupported;
    private String loggingLevel;
    private String loggingLayout;
    private Boolean updateUserLastLogonTime;
    private Boolean updateClientAccessTime;
    private Boolean logClientIdOnClientAuthentication;
    private Boolean logClientNameOnClientAuthentication;
    private Boolean disableJdkLogger = true;
    private Set<String> authorizationRequestCustomAllowedParameters;
    private Boolean legacyDynamicRegistrationScopeParam;
    private Boolean openidScopeBackwardCompatibility = false;
    private Boolean disableU2fEndpoint = false;

    private Boolean useLocalCache = false;
    private Boolean fapiCompatibility = false;
    private Boolean forceIdTokenHintPrecense = false;
    private Boolean forceOfflineAccessScopeToEnableRefreshToken = true;
    private Boolean errorReasonEnabled  = false;
    private Boolean removeRefreshTokensForClientOnLogout  = true;
    private Boolean consentGatheringScriptBackwardCompatibility = false; // means ignore client configuration (as defined in 4.2) and determine it globally (as in 4.1 and earlier)
    private Boolean introspectionScriptBackwardCompatibility = false; // means ignore client configuration (as defined in 4.2) and determine it globally (as in 4.1 and earlier)

    private AuthenticationProtectionConfiguration authenticationProtectionConfiguration;

    private ErrorHandlingMethod errorHandlingMethod = ErrorHandlingMethod.INTERNAL;

    private Boolean keepAuthenticatorAttributesOnAcrChange = false;

    // CIBA
    private String backchannelClientId;
    private String backchannelRedirectUri;
    private String backchannelAuthenticationEndpoint;
    private String backchannelDeviceRegistrationEndpoint;
    private List<String> backchannelTokenDeliveryModesSupported;
    private List<String> backchannelAuthenticationRequestSigningAlgValuesSupported;
    private Boolean backchannelUserCodeParameterSupported;
    private String backchannelBindingMessagePattern;
    private int backchannelAuthenticationResponseExpiresIn;
    private int backchannelAuthenticationResponseInterval;
    private List<String> backchannelLoginHintClaims;
    private CIBAEndUserNotificationConfig cibaEndUserNotificationConfig;
    private int backchannelRequestsProcessorJobIntervalSec;
    private int backchannelRequestsProcessorJobChunkSize;
    private int cibaGrantLifeExtraTimeSec;
    private int cibaMaxExpirationTimeAllowedSec;

    public Boolean getRejectJwtWithNoneAlg() {
        if (rejectJwtWithNoneAlg == null) rejectJwtWithNoneAlg = true;
        return rejectJwtWithNoneAlg;
    }

    public void setRejectJwtWithNoneAlg(Boolean rejectJwtWithNoneAlg) {
        this.rejectJwtWithNoneAlg = rejectJwtWithNoneAlg;
    }

    public Boolean getIntrospectionScriptBackwardCompatibility() {
        if (introspectionScriptBackwardCompatibility == null) introspectionScriptBackwardCompatibility = false;
        return introspectionScriptBackwardCompatibility;
    }

    public void setIntrospectionScriptBackwardCompatibility(Boolean introspectionScriptBackwardCompatibility) {
        this.introspectionScriptBackwardCompatibility = introspectionScriptBackwardCompatibility;
    }

    public Boolean getConsentGatheringScriptBackwardCompatibility() {
        if (consentGatheringScriptBackwardCompatibility == null) consentGatheringScriptBackwardCompatibility = false;
        return consentGatheringScriptBackwardCompatibility;
    }

    public void setConsentGatheringScriptBackwardCompatibility(Boolean consentGatheringScriptBackwardCompatibility) {
        this.consentGatheringScriptBackwardCompatibility = consentGatheringScriptBackwardCompatibility;
    }

    public Boolean getErrorReasonEnabled() {
        if (errorReasonEnabled == null) errorReasonEnabled = false;
        return errorReasonEnabled;
    }

    public void setErrorReasonEnabled(Boolean errorReasonEnabled) {
        this.errorReasonEnabled = errorReasonEnabled;
    }

    public Boolean getForceOfflineAccessScopeToEnableRefreshToken() {
        if (forceOfflineAccessScopeToEnableRefreshToken == null) forceOfflineAccessScopeToEnableRefreshToken = true;
        return forceOfflineAccessScopeToEnableRefreshToken;
    }

    public void setForceOfflineAccessScopeToEnableRefreshToken(Boolean forceOfflineAccessScopeToEnableRefreshToken) {
        this.forceOfflineAccessScopeToEnableRefreshToken = forceOfflineAccessScopeToEnableRefreshToken;
    }

    public Boolean getChangeSessionIdOnAuthentication() {
        if (changeSessionIdOnAuthentication == null) changeSessionIdOnAuthentication = true;
        return changeSessionIdOnAuthentication;
    }

    public Boolean getReturnClientSecretOnRead() {
        if (returnClientSecretOnRead == null) returnClientSecretOnRead = false;
        return returnClientSecretOnRead;
    }

    public void setReturnClientSecretOnRead(Boolean returnClientSecretOnRead) {
        this.returnClientSecretOnRead = returnClientSecretOnRead;
    }

    public Boolean getFapiCompatibility() {
        if (fapiCompatibility == null) fapiCompatibility = false;
        return fapiCompatibility;
    }

    public void setFapiCompatibility(Boolean fapiCompatibility) {
        this.fapiCompatibility = fapiCompatibility;
    }

    public Boolean getForceIdTokenHintPrecense() {
        if (forceIdTokenHintPrecense == null) forceIdTokenHintPrecense = false;
        return forceIdTokenHintPrecense;
    }

    public void setForceIdTokenHintPrecense(Boolean forceIdTokenHintPrecense) {
        this.forceIdTokenHintPrecense = forceIdTokenHintPrecense;
    }

    public Boolean getRemoveRefreshTokensForClientOnLogout() {
        if (removeRefreshTokensForClientOnLogout == null) removeRefreshTokensForClientOnLogout = true;
        return removeRefreshTokensForClientOnLogout;
    }

    public void setRemoveRefreshTokensForClientOnLogout(Boolean removeRefreshTokensForClientOnLogout) {
        this.removeRefreshTokensForClientOnLogout = removeRefreshTokensForClientOnLogout;
    }

    public Boolean getDisableJdkLogger() {
        return disableJdkLogger;
    }

    public void setDisableJdkLogger(Boolean disableJdkLogger) {
        this.disableJdkLogger = disableJdkLogger;
    }

    /**
     * Used in ServletLoggingFilter to enable http request/response logging.
     */
    private Boolean httpLoggingEnabled;

    /**
     * Used in ServletLoggingFilter to exclude some paths from logger. Paths example: ["/oxauth/img", "/oxauth/stylesheet"]
     */
    private Set<String> httpLoggingExludePaths;

    /**
     * Path to external log4j2 configuration file. This property might be configured from oxTrust: /identity/logviewer/configure
     */
    private String externalLoggerConfiguration;

    public Boolean getFrontChannelLogoutSessionSupported() {
        return frontChannelLogoutSessionSupported;
    }

    public void setFrontChannelLogoutSessionSupported(
            Boolean frontChannelLogoutSessionSupported) {
        this.frontChannelLogoutSessionSupported = frontChannelLogoutSessionSupported;
    }

    public Boolean getIntrospectionAccessTokenMustHaveUmaProtectionScope() {
        return introspectionAccessTokenMustHaveUmaProtectionScope;
    }

    public void setIntrospectionAccessTokenMustHaveUmaProtectionScope(Boolean introspectionAccessTokenMustHaveUmaProtectionScope) {
        this.introspectionAccessTokenMustHaveUmaProtectionScope = introspectionAccessTokenMustHaveUmaProtectionScope;
    }

    public Boolean getUmaRptAsJwt() {
        return umaRptAsJwt;
    }

    public void setUmaRptAsJwt(Boolean umaRptAsJwt) {
        this.umaRptAsJwt = umaRptAsJwt;
    }

    public Boolean getSessionAsJwt() {
        return sessionAsJwt;
    }

    public void setSessionAsJwt(Boolean sessionAsJwt) {
        this.sessionAsJwt = sessionAsJwt;
    }

    public Boolean getUmaAddScopesAutomatically() {
        return umaAddScopesAutomatically;
    }

    public void setUmaAddScopesAutomatically(Boolean p_umaAddScopesAutomatically) {
        umaAddScopesAutomatically = p_umaAddScopesAutomatically;
    }

    public Boolean getUmaValidateClaimToken() {
        return umaValidateClaimToken;
    }

    public void setUmaValidateClaimToken(Boolean umaValidateClaimToken) {
        this.umaValidateClaimToken = umaValidateClaimToken;
    }

    public Boolean getUmaGrantAccessIfNoPolicies() {
        return umaGrantAccessIfNoPolicies;
    }

    public void setUmaGrantAccessIfNoPolicies(Boolean umaGrantAccessIfNoPolicies) {
        this.umaGrantAccessIfNoPolicies = umaGrantAccessIfNoPolicies;
    }

    public Boolean getUmaRestrictResourceToAssociatedClient() {
        return umaRestrictResourceToAssociatedClient;
    }

    public void setUmaRestrictResourceToAssociatedClient(Boolean umaRestrictResourceToAssociatedClient) {
        this.umaRestrictResourceToAssociatedClient = umaRestrictResourceToAssociatedClient;
    }

    /**
     * Returns the issuer identifier.
     *
     * @return The issuer identifier.
     */
    public String getIssuer() {
        return issuer;
    }

    /**
     * Sets the issuer identifier.
     *
     * @param issuer The issuer identifier.
     */
    public void setIssuer(String issuer) {
        this.issuer = issuer;
    }

    /**
     * Returns the base URI of the endpoints.
     *
     * @return The base URI of endpoints.
     */
    public String getBaseEndpoint() {
        return baseEndpoint;
    }

    /**
     * Sets the base URI of the endpoints.
     *
     * @param baseEndpoint The base URI of the endpoints.
     */
    public void setBaseEndpoint(String baseEndpoint) {
        this.baseEndpoint = baseEndpoint;
    }

    /**
     * Returns the URL of the Authentication and Authorization endpoint.
     *
     * @return The URL of the Authentication and Authorization endpoint.
     */
    public String getAuthorizationEndpoint() {
        return authorizationEndpoint;
    }

    /**
     * Sets the URL of the Authentication and Authorization endpoint.
     *
     * @param authorizationEndpoint The URL of the Authentication and Authorization endpoint.
     */
    public void setAuthorizationEndpoint(String authorizationEndpoint) {
        this.authorizationEndpoint = authorizationEndpoint;
    }

    /**
     * Returns the URL of the Token endpoint.
     *
     * @return The URL of the Token endpoint.
     */
    public String getTokenEndpoint() {
        return tokenEndpoint;
    }

    /**
     * Sets the URL of the Token endpoint.
     *
     * @param tokenEndpoint The URL of the Token endpoint.
     */
    public void setTokenEndpoint(String tokenEndpoint) {
        this.tokenEndpoint = tokenEndpoint;
    }

    /**
     * Returns the URL of the Token Revocation endpoint.
     *
     * @return The URL of the Token Revocation endpoint.
     */
    public String getTokenRevocationEndpoint() {
        return tokenRevocationEndpoint;
    }

    /**
     * Sets the URL of the Token Revocation endpoint.
     *
     * @param tokenRevocationEndpoint The URL of the Token Revocation endpoint.
     */
    public void setTokenRevocationEndpoint(String tokenRevocationEndpoint) {
        this.tokenRevocationEndpoint = tokenRevocationEndpoint;
    }

    /**
     * Returns the URL of the User Info endpoint.
     *
     * @return The URL of the User Info endpoint.
     */
    public String getUserInfoEndpoint() {
        return userInfoEndpoint;
    }

    /**
     * Sets the URL for the User Info endpoint.
     *
     * @param userInfoEndpoint The URL for the User Info endpoint.
     */
    public void setUserInfoEndpoint(String userInfoEndpoint) {
        this.userInfoEndpoint = userInfoEndpoint;
    }

    /**
     * Returns the URL od the Client Info endpoint.
     *
     * @return The URL of the Client Info endpoint.
     */
    public String getClientInfoEndpoint() {
        return clientInfoEndpoint;
    }

    /**
     * Sets the URL for the Client Info endpoint.
     *
     * @param clientInfoEndpoint The URL for the Client Info endpoint.
     */
    public void setClientInfoEndpoint(String clientInfoEndpoint) {
        this.clientInfoEndpoint = clientInfoEndpoint;
    }

    /**
     * Returns the URL of an OP endpoint that provides a page to support cross-origin
     * communications for session state information with the RP client.
     *
     * @return The Check Session iFrame URL.
     */
    public String getCheckSessionIFrame() {
        return checkSessionIFrame;
    }

    /**
     * Sets the  URL of an OP endpoint that provides a page to support cross-origin
     * communications for session state information with the RP client.
     *
     * @param checkSessionIFrame The Check Session iFrame URL.
     */
    public void setCheckSessionIFrame(String checkSessionIFrame) {
        this.checkSessionIFrame = checkSessionIFrame;
    }

    /**
     * Returns the URL of the End Session endpoint.
     *
     * @return The URL of the End Session endpoint.
     */
    public String getEndSessionEndpoint() {
        return endSessionEndpoint;
    }

    /**
     * Sets the URL of the End Session endpoint.
     *
     * @param endSessionEndpoint The URL of the End Session endpoint.
     */
    public void setEndSessionEndpoint(String endSessionEndpoint) {
        this.endSessionEndpoint = endSessionEndpoint;
    }

    /**
     * Returns the URL of the OP's JSON Web Key Set (JWK) document that contains the Server's signing key(s)
     * that are used for signing responses to the Client.
     * The JWK Set may also contain the Server's encryption key(s) that are used by the Client to encrypt
     * requests to the Server.
     *
     * @return The URL of the OP's JSON Web Key Set (JWK) document.
     */
    public String getJwksUri() {
        return jwksUri;
    }

    /**
     * Sets the URL of the OP's JSON Web Key Set (JWK) document that contains the Server's signing key(s)
     * that are used for signing responses to the Client.
     * The JWK Set may also contain the Server's encryption key(s) that are used by the Client to encrypt
     * requests to the Server.
     *
     * @param jwksUri The URL of the OP's JSON Web Key Set (JWK) document.
     */
    public void setJwksUri(String jwksUri) {
        this.jwksUri = jwksUri;
    }

    /**
     * Returns the URL of the Dynamic Client Registration endpoint.
     *
     * @return The URL of the Dynamic Client Registration endpoint.
     */
    public String getRegistrationEndpoint() {
        return registrationEndpoint;
    }

    /**
     * Sets the URL of the Dynamic Client Registration endpoint.
     *
     * @param registrationEndpoint The URL of the Dynamic Client Registration endpoint.
     */
    public void setRegistrationEndpoint(String registrationEndpoint) {
        this.registrationEndpoint = registrationEndpoint;
    }

    public String getOpenIdDiscoveryEndpoint() {
        return openIdDiscoveryEndpoint;
    }

    public void setOpenIdDiscoveryEndpoint(String openIdDiscoveryEndpoint) {
        this.openIdDiscoveryEndpoint = openIdDiscoveryEndpoint;
    }

    public String getUmaConfigurationEndpoint() {
        return umaConfigurationEndpoint;
    }

    public void setUmaConfigurationEndpoint(String p_umaConfigurationEndpoint) {
        umaConfigurationEndpoint = p_umaConfigurationEndpoint;
    }

    public String getOpenidSubAttribute() {
        return openidSubAttribute;
    }

    public void setOpenidSubAttribute(String openidSubAttribute) {
        this.openidSubAttribute = openidSubAttribute;
    }

    public String getIdGenerationEndpoint() {
        return idGenerationEndpoint;
    }

    public void setIdGenerationEndpoint(String p_idGenerationEndpoint) {
        idGenerationEndpoint = p_idGenerationEndpoint;
    }

    public String getIntrospectionEndpoint() {
        return introspectionEndpoint;
    }

    public void setIntrospectionEndpoint(String p_introspectionEndpoint) {
        introspectionEndpoint = p_introspectionEndpoint;
    }

    public String getOpenIdConfigurationEndpoint() {
        return openIdConfigurationEndpoint;
    }

    public void setOpenIdConfigurationEndpoint(String openIdConfigurationEndpoint) {
        this.openIdConfigurationEndpoint = openIdConfigurationEndpoint;
    }

    public Set<Set<ResponseType>> getResponseTypesSupported() {
        return responseTypesSupported;
    }

    public void setResponseTypesSupported(Set<Set<ResponseType>> responseTypesSupported) {
        this.responseTypesSupported = responseTypesSupported;
    }

    public Set<ResponseMode> getResponseModesSupported() {
        return responseModesSupported;
    }

    public void setResponseModesSupported(Set<ResponseMode> responseModesSupported) {
        this.responseModesSupported = responseModesSupported;
    }

    public Set<GrantType> getGrantTypesSupported() {
        return grantTypesSupported;
    }

    public void setGrantTypesSupported(Set<GrantType> grantTypesSupported) {
        this.grantTypesSupported = grantTypesSupported;
    }

    public List<String> getSubjectTypesSupported() {
        return subjectTypesSupported;
    }

    public void setSubjectTypesSupported(List<String> subjectTypesSupported) {
        this.subjectTypesSupported = subjectTypesSupported;
    }

    public String getDefaultSubjectType() {
        return defaultSubjectType;
    }

    public void setDefaultSubjectType(String defaultSubjectType) {
        this.defaultSubjectType = defaultSubjectType;
    }

    public List<String> getUserInfoSigningAlgValuesSupported() {
        return userInfoSigningAlgValuesSupported;
    }

    public void setUserInfoSigningAlgValuesSupported(List<String> userInfoSigningAlgValuesSupported) {
        this.userInfoSigningAlgValuesSupported = userInfoSigningAlgValuesSupported;
    }

    public List<String> getUserInfoEncryptionAlgValuesSupported() {
        return userInfoEncryptionAlgValuesSupported;
    }

    public void setUserInfoEncryptionAlgValuesSupported(List<String> userInfoEncryptionAlgValuesSupported) {
        this.userInfoEncryptionAlgValuesSupported = userInfoEncryptionAlgValuesSupported;
    }

    public List<String> getUserInfoEncryptionEncValuesSupported() {
        return userInfoEncryptionEncValuesSupported;
    }

    public void setUserInfoEncryptionEncValuesSupported(List<String> userInfoEncryptionEncValuesSupported) {
        this.userInfoEncryptionEncValuesSupported = userInfoEncryptionEncValuesSupported;
    }

    public List<String> getIdTokenSigningAlgValuesSupported() {
        return idTokenSigningAlgValuesSupported;
    }

    public void setIdTokenSigningAlgValuesSupported(List<String> idTokenSigningAlgValuesSupported) {
        this.idTokenSigningAlgValuesSupported = idTokenSigningAlgValuesSupported;
    }

    public List<String> getIdTokenEncryptionAlgValuesSupported() {
        return idTokenEncryptionAlgValuesSupported;
    }

    public void setIdTokenEncryptionAlgValuesSupported(List<String> idTokenEncryptionAlgValuesSupported) {
        this.idTokenEncryptionAlgValuesSupported = idTokenEncryptionAlgValuesSupported;
    }

    public List<String> getIdTokenEncryptionEncValuesSupported() {
        return idTokenEncryptionEncValuesSupported;
    }

    public void setIdTokenEncryptionEncValuesSupported(List<String> idTokenEncryptionEncValuesSupported) {
        this.idTokenEncryptionEncValuesSupported = idTokenEncryptionEncValuesSupported;
    }

    public List<String> getRequestObjectSigningAlgValuesSupported() {
        return requestObjectSigningAlgValuesSupported;
    }

    public void setRequestObjectSigningAlgValuesSupported(List<String> requestObjectSigningAlgValuesSupported) {
        this.requestObjectSigningAlgValuesSupported = requestObjectSigningAlgValuesSupported;
    }

    public List<String> getRequestObjectEncryptionAlgValuesSupported() {
        return requestObjectEncryptionAlgValuesSupported;
    }

    public void setRequestObjectEncryptionAlgValuesSupported(List<String> requestObjectEncryptionAlgValuesSupported) {
        this.requestObjectEncryptionAlgValuesSupported = requestObjectEncryptionAlgValuesSupported;
    }

    public List<String> getRequestObjectEncryptionEncValuesSupported() {
        return requestObjectEncryptionEncValuesSupported;
    }

    public void setRequestObjectEncryptionEncValuesSupported(List<String> requestObjectEncryptionEncValuesSupported) {
        this.requestObjectEncryptionEncValuesSupported = requestObjectEncryptionEncValuesSupported;
    }

    public List<String> getTokenEndpointAuthMethodsSupported() {
        return tokenEndpointAuthMethodsSupported;
    }

    public void setTokenEndpointAuthMethodsSupported(List<String> tokenEndpointAuthMethodsSupported) {
        this.tokenEndpointAuthMethodsSupported = tokenEndpointAuthMethodsSupported;
    }

    public List<String> getTokenEndpointAuthSigningAlgValuesSupported() {
        return tokenEndpointAuthSigningAlgValuesSupported;
    }

    public void setTokenEndpointAuthSigningAlgValuesSupported(List<String> tokenEndpointAuthSigningAlgValuesSupported) {
        this.tokenEndpointAuthSigningAlgValuesSupported = tokenEndpointAuthSigningAlgValuesSupported;
    }

    public List<String> getDynamicRegistrationCustomAttributes() {
        return dynamicRegistrationCustomAttributes;
    }

    public void setDynamicRegistrationCustomAttributes(List<String> p_dynamicRegistrationCustomAttributes) {
        dynamicRegistrationCustomAttributes = p_dynamicRegistrationCustomAttributes;
    }

    public List<String> getDisplayValuesSupported() {
        return displayValuesSupported;
    }

    public void setDisplayValuesSupported(List<String> displayValuesSupported) {
        this.displayValuesSupported = displayValuesSupported;
    }

    public List<String> getClaimTypesSupported() {
        return claimTypesSupported;
    }

    public void setClaimTypesSupported(List<String> claimTypesSupported) {
        this.claimTypesSupported = claimTypesSupported;
    }

    public List<String> getJwksAlgorithmsSupported() {
        return jwksAlgorithmsSupported;
    }

    public void setJwksAlgorithmsSupported(List<String> jwksAlgorithmsSupported) {
        this.jwksAlgorithmsSupported = jwksAlgorithmsSupported;
    }

    public String getServiceDocumentation() {
        return serviceDocumentation;
    }

    public void setServiceDocumentation(String serviceDocumentation) {
        this.serviceDocumentation = serviceDocumentation;
    }

    public List<String> getClaimsLocalesSupported() {
        return claimsLocalesSupported;
    }

    public void setClaimsLocalesSupported(List<String> claimsLocalesSupported) {
        this.claimsLocalesSupported = claimsLocalesSupported;
    }

    public List<String> getIdTokenTokenBindingCnfValuesSupported() {
        if (idTokenTokenBindingCnfValuesSupported == null) {
            idTokenTokenBindingCnfValuesSupported = new ArrayList<String>();
        }
        return idTokenTokenBindingCnfValuesSupported;
    }

    public void setIdTokenTokenBindingCnfValuesSupported(List<String> idTokenTokenBindingCnfValuesSupported) {
        this.idTokenTokenBindingCnfValuesSupported = idTokenTokenBindingCnfValuesSupported;
    }

    public List<String> getUiLocalesSupported() {
        return uiLocalesSupported;
    }

    public void setUiLocalesSupported(List<String> uiLocalesSupported) {
        this.uiLocalesSupported = uiLocalesSupported;
    }

    public Boolean getClaimsParameterSupported() {
        return claimsParameterSupported;
    }

    public void setClaimsParameterSupported(Boolean claimsParameterSupported) {
        this.claimsParameterSupported = claimsParameterSupported;
    }

    public Boolean getRequestParameterSupported() {
        return requestParameterSupported;
    }

    public void setRequestParameterSupported(Boolean requestParameterSupported) {
        this.requestParameterSupported = requestParameterSupported;
    }

    public Boolean getRequestUriParameterSupported() {
        return requestUriParameterSupported;
    }

    public void setRequestUriParameterSupported(Boolean requestUriParameterSupported) {
        this.requestUriParameterSupported = requestUriParameterSupported;
    }

    public Boolean getRequireRequestUriRegistration() {
        return requireRequestUriRegistration;
    }

    public void setRequireRequestUriRegistration(Boolean requireRequestUriRegistration) {
        this.requireRequestUriRegistration = requireRequestUriRegistration;
    }

    public String getOpPolicyUri() {
        return opPolicyUri;
    }

    public void setOpPolicyUri(String opPolicyUri) {
        this.opPolicyUri = opPolicyUri;
    }

    public String getOpTosUri() {
        return opTosUri;
    }

    public void setOpTosUri(String opTosUri) {
        this.opTosUri = opTosUri;
    }

    public int getAuthorizationCodeLifetime() {
        return authorizationCodeLifetime;
    }

    public void setAuthorizationCodeLifetime(int authorizationCodeLifetime) {
        this.authorizationCodeLifetime = authorizationCodeLifetime;
    }

    public int getRefreshTokenLifetime() {
        return refreshTokenLifetime;
    }

    public void setRefreshTokenLifetime(int refreshTokenLifetime) {
        this.refreshTokenLifetime = refreshTokenLifetime;
    }

    public int getIdTokenLifetime() {
        return idTokenLifetime;
    }

    public void setIdTokenLifetime(int idTokenLifetime) {
        this.idTokenLifetime = idTokenLifetime;
    }

    public int getAccessTokenLifetime() {
        return accessTokenLifetime;
    }

    public void setAccessTokenLifetime(int accessTokenLifetime) {
        this.accessTokenLifetime = accessTokenLifetime;
    }

    public int getUmaRptLifetime() {
        return umaRptLifetime;
    }

    public void setUmaRptLifetime(int umaRptLifetime) {
        this.umaRptLifetime = umaRptLifetime;
    }

    public int getUmaTicketLifetime() {
        return umaTicketLifetime;
    }

    public void setUmaTicketLifetime(int umaTicketLifetime) {
        this.umaTicketLifetime = umaTicketLifetime;
    }

    public int getUmaResourceLifetime() {
        return umaResourceLifetime;
    }

    public void setUmaResourceLifetime(int umaResourceLifetime) {
        this.umaResourceLifetime = umaResourceLifetime;
    }

    public int getUmaPctLifetime() {
        return umaPctLifetime;
    }

    public void setUmaPctLifetime(int umaPctLifetime) {
        this.umaPctLifetime = umaPctLifetime;
    }

    public int getSpontaneousScopeLifetime() {
        return spontaneousScopeLifetime;
    }

    public void setSpontaneousScopeLifetime(int spontaneousScopeLifetime) {
        this.spontaneousScopeLifetime = spontaneousScopeLifetime;
    }

    public int getCleanServiceInterval() {
        return cleanServiceInterval;
    }

    public void setCleanServiceInterval(int p_cleanServiceInterval) {
        cleanServiceInterval = p_cleanServiceInterval;
    }

    public int getCleanServiceBatchChunkSize() {
        return cleanServiceBatchChunkSize;
    }

    public void setCleanServiceBatchChunkSize(int cleanServiceBatchChunkSize) {
        this.cleanServiceBatchChunkSize = cleanServiceBatchChunkSize;
    }

    public List<String> getCleanServiceBaseDns() {
        if (cleanServiceBaseDns == null) {
            cleanServiceBaseDns = Lists.newArrayList();
        }
        return cleanServiceBaseDns;
    }

    public void setCleanServiceBaseDns(List<String> cleanServiceBaseDns) {
        this.cleanServiceBaseDns = cleanServiceBaseDns;
    }

    public Boolean getKeyRegenerationEnabled() {
        return keyRegenerationEnabled;
    }

    public void setKeyRegenerationEnabled(Boolean keyRegenerationEnabled) {
        this.keyRegenerationEnabled = keyRegenerationEnabled;
    }

    public int getKeyRegenerationInterval() {
        return keyRegenerationInterval;
    }

    public void setKeyRegenerationInterval(int keyRegenerationInterval) {
        this.keyRegenerationInterval = keyRegenerationInterval;
    }

    public String getDefaultSignatureAlgorithm() {
        return defaultSignatureAlgorithm;
    }

    public void setDefaultSignatureAlgorithm(String defaultSignatureAlgorithm) {
        this.defaultSignatureAlgorithm = defaultSignatureAlgorithm;
    }

    public String getOxOpenIdConnectVersion() {
        return oxOpenIdConnectVersion;
    }

    public void setOxOpenIdConnectVersion(String oxOpenIdConnectVersion) {
        this.oxOpenIdConnectVersion = oxOpenIdConnectVersion;
    }

    public String getOxId() {
        return oxId;
    }

    public void setOxId(String oxId) {
        this.oxId = oxId;
    }

    public Boolean getDynamicRegistrationEnabled() {
        if (dynamicRegistrationEnabled == null) dynamicRegistrationEnabled = false;
        return dynamicRegistrationEnabled;
    }

    public void setDynamicRegistrationEnabled(Boolean dynamicRegistrationEnabled) {
        this.dynamicRegistrationEnabled = dynamicRegistrationEnabled;
    }

    public int getDynamicRegistrationExpirationTime() {
        return dynamicRegistrationExpirationTime;
    }

    public void setDynamicRegistrationExpirationTime(int dynamicRegistrationExpirationTime) {
        this.dynamicRegistrationExpirationTime = dynamicRegistrationExpirationTime;
    }

    public Boolean getDynamicRegistrationPersistClientAuthorizations() {
        return dynamicRegistrationPersistClientAuthorizations;
    }

    public void setDynamicRegistrationPersistClientAuthorizations(Boolean dynamicRegistrationPersistClientAuthorizations) {
        this.dynamicRegistrationPersistClientAuthorizations = dynamicRegistrationPersistClientAuthorizations;
    }

    public Boolean getTrustedClientEnabled() {
        return trustedClientEnabled;
    }

    public void setTrustedClientEnabled(Boolean trustedClientEnabled) {
        this.trustedClientEnabled = trustedClientEnabled;
    }

    public Boolean getSkipAuthorizationForOpenIdScopeAndPairwiseId() {
        return skipAuthorizationForOpenIdScopeAndPairwiseId;
    }

    public void setSkipAuthorizationForOpenIdScopeAndPairwiseId(Boolean skipAuthorizationForOpenIdScopeAndPairwiseId) {
        this.skipAuthorizationForOpenIdScopeAndPairwiseId = skipAuthorizationForOpenIdScopeAndPairwiseId;
    }

    public Boolean getDynamicRegistrationScopesParamEnabled() {
        return dynamicRegistrationScopesParamEnabled;
    }

    public void setDynamicRegistrationScopesParamEnabled(Boolean dynamicRegistrationScopesParamEnabled) {
        this.dynamicRegistrationScopesParamEnabled = dynamicRegistrationScopesParamEnabled;
    }

    public Boolean getPersistIdTokenInLdap() {
        return persistIdTokenInLdap;
    }

    public void setPersistIdTokenInLdap(Boolean persistIdTokenInLdap) {
        this.persistIdTokenInLdap = persistIdTokenInLdap;
    }

    public Boolean getPersistRefreshTokenInLdap() {
        return persistRefreshTokenInLdap;
    }

    public void setPersistRefreshTokenInLdap(Boolean persistRefreshTokenInLdap) {
        this.persistRefreshTokenInLdap = persistRefreshTokenInLdap;
    }

    public Boolean getAllowPostLogoutRedirectWithoutValidation() {
        if (allowPostLogoutRedirectWithoutValidation == null) allowPostLogoutRedirectWithoutValidation = false;
        return allowPostLogoutRedirectWithoutValidation;
    }

    public void setAllowPostLogoutRedirectWithoutValidation(Boolean allowPostLogoutRedirectWithoutValidation) {
        this.allowPostLogoutRedirectWithoutValidation = allowPostLogoutRedirectWithoutValidation;
    }

    public Boolean getInvalidateSessionCookiesAfterAuthorizationFlow() {
        if (invalidateSessionCookiesAfterAuthorizationFlow == null) {
            invalidateSessionCookiesAfterAuthorizationFlow = false;
        }
        return invalidateSessionCookiesAfterAuthorizationFlow;
    }

    public void setInvalidateSessionCookiesAfterAuthorizationFlow(Boolean invalidateSessionCookiesAfterAuthorizationFlow) {
        this.invalidateSessionCookiesAfterAuthorizationFlow = invalidateSessionCookiesAfterAuthorizationFlow;
    }

    public Boolean getUseCacheForAllImplicitFlowObjects() {
        return useCacheForAllImplicitFlowObjects;
    }

    public void setUseCacheForAllImplicitFlowObjects(Boolean useCacheForAllImplicitFlowObjects) {
        this.useCacheForAllImplicitFlowObjects = useCacheForAllImplicitFlowObjects;
    }

    public String getDynamicRegistrationCustomObjectClass() {
        return dynamicRegistrationCustomObjectClass;
    }

    public void setDynamicRegistrationCustomObjectClass(String p_dynamicRegistrationCustomObjectClass) {
        dynamicRegistrationCustomObjectClass = p_dynamicRegistrationCustomObjectClass;
    }

    public List<String> getPersonCustomObjectClassList() {
        return personCustomObjectClassList;
    }

    public void setPersonCustomObjectClassList(List<String> personCustomObjectClassList) {
        this.personCustomObjectClassList = personCustomObjectClassList;
    }

    public Boolean getAuthenticationFiltersEnabled() {
        return authenticationFiltersEnabled;
    }

    public void setAuthenticationFiltersEnabled(Boolean authenticationFiltersEnabled) {
        this.authenticationFiltersEnabled = authenticationFiltersEnabled;
    }

    public Boolean getClientAuthenticationFiltersEnabled() {
        return clientAuthenticationFiltersEnabled;
    }

    public void setClientAuthenticationFiltersEnabled(Boolean p_clientAuthenticationFiltersEnabled) {
        clientAuthenticationFiltersEnabled = p_clientAuthenticationFiltersEnabled;
    }

    public List<AuthenticationFilter> getAuthenticationFilters() {
        if (authenticationFilters == null) {
            authenticationFilters = new ArrayList<AuthenticationFilter>();
        }

        return authenticationFilters;
    }

    public List<ClientAuthenticationFilter> getClientAuthenticationFilters() {
        if (clientAuthenticationFilters == null) {
            clientAuthenticationFilters = new ArrayList<ClientAuthenticationFilter>();
        }

        return clientAuthenticationFilters;
    }


    public List<CorsConfigurationFilter> getCorsConfigurationFilters() {
        if (corsConfigurationFilters == null) {
            corsConfigurationFilters = new ArrayList<CorsConfigurationFilter>();
        }

        return corsConfigurationFilters;
    }

    public int getSessionIdUnusedLifetime() {
        return sessionIdUnusedLifetime;
    }

    public void setSessionIdUnusedLifetime(int p_sessionIdUnusedLifetime) {
        sessionIdUnusedLifetime = p_sessionIdUnusedLifetime;
    }

    public int getSessionIdUnauthenticatedUnusedLifetime() {
        return sessionIdUnauthenticatedUnusedLifetime;
    }

    public void setSessionIdUnauthenticatedUnusedLifetime(int sessionIdUnauthenticatedUnusedLifetime) {
        this.sessionIdUnauthenticatedUnusedLifetime = sessionIdUnauthenticatedUnusedLifetime;
    }

    public Boolean getSessionIdPersistOnPromptNone() {
        return sessionIdPersistOnPromptNone;
    }

    public void setSessionIdPersistOnPromptNone(Boolean sessionIdPersistOnPromptNone) {
        this.sessionIdPersistOnPromptNone = sessionIdPersistOnPromptNone;
    }

    public Boolean getSessionIdRequestParameterEnabled() {
        if (sessionIdRequestParameterEnabled == null) {
            sessionIdRequestParameterEnabled = false;
        }
        return sessionIdRequestParameterEnabled;
    }

    public void setSessionIdRequestParameterEnabled(Boolean sessionIdRequestParameterEnabled) {
        this.sessionIdRequestParameterEnabled = sessionIdRequestParameterEnabled;
    }

    public Boolean getSessionIdEnabled() {
        return sessionIdEnabled;
    }

    public void setSessionIdEnabled(Boolean p_sessionIdEnabled) {
        sessionIdEnabled = p_sessionIdEnabled;
    }

    public int getConfigurationUpdateInterval() {
        return configurationUpdateInterval;
    }

    public void setConfigurationUpdateInterval(int p_configurationUpdateInterval) {
        configurationUpdateInterval = p_configurationUpdateInterval;
    }

    public String getJsLocation() {
        return jsLocation;
    }

    public void setJsLocation(String jsLocation) {
        this.jsLocation = jsLocation;
    }

    public String getCssLocation() {
        return cssLocation;
    }

    public void setCssLocation(String cssLocation) {
        this.cssLocation = cssLocation;
    }

    public String getImgLocation() {
        return imgLocation;
    }

    public void setImgLocation(String imgLocation) {
        this.imgLocation = imgLocation;
    }

    public int getMetricReporterInterval() {
        return metricReporterInterval;
    }

    public void setMetricReporterInterval(int metricReporterInterval) {
        this.metricReporterInterval = metricReporterInterval;
    }

    public int getMetricReporterKeepDataDays() {
        return metricReporterKeepDataDays;
    }

    public void setMetricReporterKeepDataDays(int metricReporterKeepDataDays) {
        this.metricReporterKeepDataDays = metricReporterKeepDataDays;
    }

    public Boolean getMetricReporterEnabled() {
        return metricReporterEnabled;
    }

    public void setMetricReporterEnabled(Boolean metricReporterEnabled) {
        this.metricReporterEnabled = metricReporterEnabled;
    }

    public String getPairwiseIdType() {
        return pairwiseIdType;
    }

    public void setPairwiseIdType(String pairwiseIdType) {
        this.pairwiseIdType = pairwiseIdType;
    }

    public String getPairwiseCalculationKey() {
        return pairwiseCalculationKey;
    }

    public void setPairwiseCalculationKey(String pairwiseCalculationKey) {
        this.pairwiseCalculationKey = pairwiseCalculationKey;
    }

    public String getPairwiseCalculationSalt() {
        return pairwiseCalculationSalt;
    }

    public void setPairwiseCalculationSalt(String pairwiseCalculationSalt) {
        this.pairwiseCalculationSalt = pairwiseCalculationSalt;
    }

    public Boolean isShareSubjectIdBetweenClientsWithSameSectorId() {
        return shareSubjectIdBetweenClientsWithSameSectorId;
    }

    public void setShareSubjectIdBetweenClientsWithSameSectorId(Boolean shareSubjectIdBetweenClientsWithSameSectorId) {
        this.shareSubjectIdBetweenClientsWithSameSectorId = shareSubjectIdBetweenClientsWithSameSectorId;
    }

    public WebKeyStorage getWebKeysStorage() {
        return webKeysStorage;
    }

    public void setWebKeysStorage(WebKeyStorage webKeysStorage) {
        this.webKeysStorage = webKeysStorage;
    }

    public String getDnName() {
        return dnName;
    }

    public void setDnName(String dnName) {
        this.dnName = dnName;
    }

    public String getKeyStoreFile() {
        return keyStoreFile;
    }

    public void setKeyStoreFile(String keyStoreFile) {
        this.keyStoreFile = keyStoreFile;
    }

    public String getKeyStoreSecret() {
        return keyStoreSecret;
    }

    public void setKeyStoreSecret(String keyStoreSecret) {
        this.keyStoreSecret = keyStoreSecret;
    }

    public String getOxElevenTestModeToken() {
        return oxElevenTestModeToken;
    }

    public void setOxElevenTestModeToken(String oxElevenTestModeToken) {
        this.oxElevenTestModeToken = oxElevenTestModeToken;
    }

    public String getOxElevenGenerateKeyEndpoint() {
        return oxElevenGenerateKeyEndpoint;
    }

    public void setOxElevenGenerateKeyEndpoint(String oxElevenGenerateKeyEndpoint) {
        this.oxElevenGenerateKeyEndpoint = oxElevenGenerateKeyEndpoint;
    }

    public String getOxElevenSignEndpoint() {
        return oxElevenSignEndpoint;
    }

    public void setOxElevenSignEndpoint(String oxElevenSignEndpoint) {
        this.oxElevenSignEndpoint = oxElevenSignEndpoint;
    }

    public String getOxElevenVerifySignatureEndpoint() {
        return oxElevenVerifySignatureEndpoint;
    }

    public void setOxElevenVerifySignatureEndpoint(String oxElevenVerifySignatureEndpoint) {
        this.oxElevenVerifySignatureEndpoint = oxElevenVerifySignatureEndpoint;
    }

    public String getOxElevenDeleteKeyEndpoint() {
        return oxElevenDeleteKeyEndpoint;
    }

    public void setOxElevenDeleteKeyEndpoint(String oxElevenDeleteKeyEndpoint) {
        this.oxElevenDeleteKeyEndpoint = oxElevenDeleteKeyEndpoint;
    }

    public Boolean getEndSessionWithAccessToken() {
        return endSessionWithAccessToken;
    }

    public void setEndSessionWithAccessToken(Boolean endSessionWithAccessToken) {
        this.endSessionWithAccessToken = endSessionWithAccessToken;
    }

    public String getCookieDomain() {
		return cookieDomain;
	}

	public void setCookieDomain(String cookieDomain) {
		this.cookieDomain = cookieDomain;
	}

	public Boolean getEnabledOAuthAuditLogging() {
        return enabledOAuthAuditLogging;
    }

    public void setEnabledOAuthAuditLogging(Boolean enabledOAuthAuditLogging) {
        this.enabledOAuthAuditLogging = enabledOAuthAuditLogging;
    }

    public Set<String> getJmsBrokerURISet() {
        return jmsBrokerURISet;
    }

    public void setJmsBrokerURISet(Set<String> jmsBrokerURISet) {
        this.jmsBrokerURISet = jmsBrokerURISet;
    }

    public String getJmsUserName() {
        return jmsUserName;
    }

    public void setJmsUserName(String jmsUserName) {
        this.jmsUserName = jmsUserName;
    }

    public String getJmsPassword() {
        return jmsPassword;
    }

    public void setJmsPassword(String jmsPassword) {
        this.jmsPassword = jmsPassword;
    }

    public List<String> getClientWhiteList() {
        return clientWhiteList;
    }

    public void setClientWhiteList(List<String> clientWhiteList) {
        this.clientWhiteList = clientWhiteList;
    }

    public List<String> getClientBlackList() {
        return clientBlackList;
    }

    public void setClientBlackList(List<String> clientBlackList) {
        this.clientBlackList = clientBlackList;
    }

    public Boolean getLegacyIdTokenClaims() {
        return legacyIdTokenClaims;
    }

    public void setLegacyIdTokenClaims(Boolean legacyIdTokenClaims) {
        this.legacyIdTokenClaims = legacyIdTokenClaims;
    }

    public Boolean getCustomHeadersWithAuthorizationResponse() {
        if (customHeadersWithAuthorizationResponse == null) {
            return false;
        }

        return customHeadersWithAuthorizationResponse;
    }

    public void setCustomHeadersWithAuthorizationResponse(Boolean customHeadersWithAuthorizationResponse) {
        this.customHeadersWithAuthorizationResponse = customHeadersWithAuthorizationResponse;
    }

    public Boolean getUpdateUserLastLogonTime() {
        return updateUserLastLogonTime != null ? updateUserLastLogonTime : false;
    }

    public void setUpdateUserLastLogonTime(Boolean updateUserLastLogonTime) {
        this.updateUserLastLogonTime = updateUserLastLogonTime;
    }

    public Boolean getUpdateClientAccessTime() {
        return updateClientAccessTime != null ? updateClientAccessTime : false;
    }

    public void setUpdateClientAccessTime(Boolean updateClientAccessTime) {
        this.updateClientAccessTime = updateClientAccessTime;
    }

    public Boolean getHttpLoggingEnabled() {
        return httpLoggingEnabled;
    }

    public void setHttpLoggingEnabled(Boolean httpLoggingEnabled) {
        this.httpLoggingEnabled = httpLoggingEnabled;
    }

    public Set<String> getHttpLoggingExludePaths() {
        return httpLoggingExludePaths;
    }

    public void setHttpLoggingExludePaths(Set<String> httpLoggingExludePaths) {
        this.httpLoggingExludePaths = httpLoggingExludePaths;
    }

    public String getLoggingLevel() {
        return loggingLevel;
    }

    public void setLoggingLevel(String loggingLevel) {
        this.loggingLevel = loggingLevel;
    }

    public String getLoggingLayout() {
        return loggingLayout;
    }

    public void setLoggingLayout(String loggingLayout) {
        this.loggingLayout = loggingLayout;
    }

    public Boolean getEnableClientGrantTypeUpdate() {
        return enableClientGrantTypeUpdate;
    }

    public void setEnableClientGrantTypeUpdate(Boolean enableClientGrantTypeUpdate) {
        this.enableClientGrantTypeUpdate = enableClientGrantTypeUpdate;
    }

    public Set<GrantType> getDynamicGrantTypeDefault() {
        return dynamicGrantTypeDefault;
    }

    public void setDynamicGrantTypeDefault(Set<GrantType> dynamicGrantTypeDefault) {
        this.dynamicGrantTypeDefault = dynamicGrantTypeDefault;
    }

    /**
     * @return session_id lifetime. If null or value is zero or less then session_id lifetime is not set and will expire when browser session ends.
     */
    public Integer getSessionIdLifetime() {
        return sessionIdLifetime;
    }

    public void setSessionIdLifetime(Integer sessionIdLifetime) {
        this.sessionIdLifetime = sessionIdLifetime;
    }

    public Integer getServerSessionIdLifetime() {
        return serverSessionIdLifetime;
    }

    public void setServerSessionIdLifetime(Integer serverSessionIdLifetime) {
        this.serverSessionIdLifetime = serverSessionIdLifetime;
    }

    public Boolean getLogClientIdOnClientAuthentication() {
        return logClientIdOnClientAuthentication;
    }

    public void setLogClientIdOnClientAuthentication(Boolean logClientIdOnClientAuthentication) {
        this.logClientIdOnClientAuthentication = logClientIdOnClientAuthentication;
    }

    public Boolean getLogClientNameOnClientAuthentication() {
        return logClientNameOnClientAuthentication;
    }

    public void setLogClientNameOnClientAuthentication(Boolean logClientNameOnClientAuthentication) {
        this.logClientNameOnClientAuthentication = logClientNameOnClientAuthentication;
    }

    public String getExternalLoggerConfiguration() {
        return externalLoggerConfiguration;
    }

    public void setExternalLoggerConfiguration(String externalLoggerConfiguration) {
        this.externalLoggerConfiguration = externalLoggerConfiguration;
    }

    public Set<String> getAuthorizationRequestCustomAllowedParameters() {
        return authorizationRequestCustomAllowedParameters;
    }

    public void setAuthorizationRequestCustomAllowedParameters(Set<String> authorizationRequestCustomAllowedParameters) {
        this.authorizationRequestCustomAllowedParameters = authorizationRequestCustomAllowedParameters;
    }

    public Boolean getLegacyDynamicRegistrationScopeParam() {
        return Boolean.TRUE.equals(legacyDynamicRegistrationScopeParam);
    }

    public void setLegacyDynamicRegistrationScopeParam(Boolean legacyDynamicRegistrationScopeParam) {
        this.legacyDynamicRegistrationScopeParam = legacyDynamicRegistrationScopeParam;
    }

    public Boolean getOpenidScopeBackwardCompatibility() {
        return openidScopeBackwardCompatibility;
    }

    public void setOpenidScopeBackwardCompatibility(Boolean openidScopeBackwardCompatibility) {
        this.openidScopeBackwardCompatibility = openidScopeBackwardCompatibility;
    }

    public Boolean getDisableU2fEndpoint() {
        return disableU2fEndpoint;
    }

    public void setDisableU2fEndpoint(Boolean disableU2fEndpoint) {
        this.disableU2fEndpoint = disableU2fEndpoint;
    }

    public AuthenticationProtectionConfiguration getAuthenticationProtectionConfiguration() {
        return authenticationProtectionConfiguration;
    }

    public void setAuthenticationProtectionConfiguration(AuthenticationProtectionConfiguration authenticationProtectionConfiguration) {
        this.authenticationProtectionConfiguration = authenticationProtectionConfiguration;
    }

    public ErrorHandlingMethod getErrorHandlingMethod() {
        return errorHandlingMethod;
    }

    public void setErrorHandlingMethod(ErrorHandlingMethod errorHandlingMethod) {
        this.errorHandlingMethod = errorHandlingMethod;
    }

    public Boolean getUseLocalCache() {
        return useLocalCache;
    }

    public void setUseLocalCache(Boolean useLocalCache) {
        this.useLocalCache = useLocalCache;
    }

    public Boolean getKeepAuthenticatorAttributesOnAcrChange() {
		return keepAuthenticatorAttributesOnAcrChange;
	}

	public void setKeepAuthenticatorAttributesOnAcrChange(Boolean keepAuthenticatorAttributesOnAcrChange) {
		this.keepAuthenticatorAttributesOnAcrChange = keepAuthenticatorAttributesOnAcrChange;
	}

	public String getBackchannelClientId() {
        return backchannelClientId;
    }

    public void setBackchannelClientId(String backchannelClientId) {
        this.backchannelClientId = backchannelClientId;
    }

    public String getBackchannelRedirectUri() {
        return backchannelRedirectUri;
    }

    public void setBackchannelRedirectUri(String backchannelRedirectUri) {
        this.backchannelRedirectUri = backchannelRedirectUri;
    }

    public String getBackchannelAuthenticationEndpoint() {
        return backchannelAuthenticationEndpoint;
    }

    public void setBackchannelAuthenticationEndpoint(String backchannelAuthenticationEndpoint) {
        this.backchannelAuthenticationEndpoint = backchannelAuthenticationEndpoint;
    }

    public String getBackchannelDeviceRegistrationEndpoint() {
        return backchannelDeviceRegistrationEndpoint;
    }

    public void setBackchannelDeviceRegistrationEndpoint(String backchannelDeviceRegistrationEndpoint) {
        this.backchannelDeviceRegistrationEndpoint = backchannelDeviceRegistrationEndpoint;
    }

    public List<String> getBackchannelTokenDeliveryModesSupported() {
        if (backchannelTokenDeliveryModesSupported == null) backchannelTokenDeliveryModesSupported = Lists.newArrayList();
        return backchannelTokenDeliveryModesSupported;
    }

    public void setBackchannelTokenDeliveryModesSupported(List<String> backchannelTokenDeliveryModesSupported) {
        this.backchannelTokenDeliveryModesSupported = backchannelTokenDeliveryModesSupported;
    }

    public List<String> getBackchannelAuthenticationRequestSigningAlgValuesSupported() {
        if (backchannelAuthenticationRequestSigningAlgValuesSupported == null) backchannelAuthenticationRequestSigningAlgValuesSupported = Lists.newArrayList();
        return backchannelAuthenticationRequestSigningAlgValuesSupported;
    }

    public void setBackchannelAuthenticationRequestSigningAlgValuesSupported(List<String> backchannelAuthenticationRequestSigningAlgValuesSupported) {
        this.backchannelAuthenticationRequestSigningAlgValuesSupported = backchannelAuthenticationRequestSigningAlgValuesSupported;
    }

    public Boolean getBackchannelUserCodeParameterSupported() {
        return backchannelUserCodeParameterSupported;
    }

    public void setBackchannelUserCodeParameterSupported(Boolean backchannelUserCodeParameterSupported) {
        this.backchannelUserCodeParameterSupported = backchannelUserCodeParameterSupported;
    }

    public String getBackchannelBindingMessagePattern() {
        return backchannelBindingMessagePattern;
    }

    public void setBackchannelBindingMessagePattern(String backchannelBindingMessagePattern) {
        this.backchannelBindingMessagePattern = backchannelBindingMessagePattern;
    }

    /**
     * Returns a number with a positive integer value indicating the expiration time
     * of the "auth_req_id" in seconds since the authentication request was received.
     *
     * @return Default expires_in value.
     */
    public int getBackchannelAuthenticationResponseExpiresIn() {
        return backchannelAuthenticationResponseExpiresIn;
    }

    public void setBackchannelAuthenticationResponseExpiresIn(int backchannelAuthenticationResponseExpiresIn) {
        this.backchannelAuthenticationResponseExpiresIn = backchannelAuthenticationResponseExpiresIn;
    }

    /**
     * Returns a number with a positive integer value indicating the minimum amount
     * of time in seconds that the Client must wait between polling requests to the
     * token endpoint.
     * This parameter will only be present if the Client is registered to use the
     * Poll or Ping modes.
     *
     * @return Interval value.
     */
    public int getBackchannelAuthenticationResponseInterval() {
        return backchannelAuthenticationResponseInterval;
    }

    public void setBackchannelAuthenticationResponseInterval(int backchannelAuthenticationResponseInterval) {
        this.backchannelAuthenticationResponseInterval = backchannelAuthenticationResponseInterval;
    }

    public List<String> getBackchannelLoginHintClaims() {
        return backchannelLoginHintClaims;
    }

    public void setBackchannelLoginHintClaims(List<String> backchannelLoginHintClaims) {
        this.backchannelLoginHintClaims = backchannelLoginHintClaims;
    }

    public CIBAEndUserNotificationConfig getCibaEndUserNotificationConfig() {
        return cibaEndUserNotificationConfig;
    }

    public void setCibaEndUserNotificationConfig(CIBAEndUserNotificationConfig cibaEndUserNotificationConfig) {
        this.cibaEndUserNotificationConfig = cibaEndUserNotificationConfig;
    }

    /**
     * Returns a flag to determinate if oxAuth supports password grant type for
     * dynamic client registration.
     * @return Boolean, true if it supports, false if it doesn't support.
     */
    public Boolean getDynamicRegistrationPasswordGrantTypeEnabled() {
        return dynamicRegistrationPasswordGrantTypeEnabled;
    }

    /**
     * This method sets the flag that define if oxAuth supports or not password
     * grant type for dynamic client registration.
     * @param dynamicRegistrationPasswordGrantTypeEnabled Boolean value for
     *                                                    the flag.
     */
    public void setDynamicRegistrationPasswordGrantTypeEnabled(Boolean dynamicRegistrationPasswordGrantTypeEnabled) {
        this.dynamicRegistrationPasswordGrantTypeEnabled = dynamicRegistrationPasswordGrantTypeEnabled;
    }

<<<<<<< HEAD
    public int getBackchannelRequestsProcessorJobIntervalSec() {
        return backchannelRequestsProcessorJobIntervalSec;
    }

    public void setBackchannelRequestsProcessorJobIntervalSec(int backchannelRequestsProcessorJobIntervalSec) {
        this.backchannelRequestsProcessorJobIntervalSec = backchannelRequestsProcessorJobIntervalSec;
    }

    public int getCibaGrantLifeExtraTimeSec() {
        return cibaGrantLifeExtraTimeSec;
    }

    public void setCibaGrantLifeExtraTimeSec(int cibaGrantLifeExtraTimeSec) {
        this.cibaGrantLifeExtraTimeSec = cibaGrantLifeExtraTimeSec;
    }

    public int getCibaMaxExpirationTimeAllowedSec() {
        return cibaMaxExpirationTimeAllowedSec;
    }

    public void setCibaMaxExpirationTimeAllowedSec(int cibaMaxExpirationTimeAllowedSec) {
        this.cibaMaxExpirationTimeAllowedSec = cibaMaxExpirationTimeAllowedSec;
    }

    public int getBackchannelRequestsProcessorJobChunkSize() {
        return backchannelRequestsProcessorJobChunkSize;
    }

    public void setBackchannelRequestsProcessorJobChunkSize(int backchannelRequestsProcessorJobChunkSize) {
        this.backchannelRequestsProcessorJobChunkSize = backchannelRequestsProcessorJobChunkSize;
=======
    public Boolean getClientRegDefaultToCodeFlowWithRefresh() {
        return clientRegDefaultToCodeFlowWithRefresh;
    }

    public void setClientRegDefaultToCodeFlowWithRefresh(Boolean clientRegDefaultToCodeFlowWithRefresh) {
        this.clientRegDefaultToCodeFlowWithRefresh = clientRegDefaultToCodeFlowWithRefresh;
>>>>>>> d640d162
    }
}<|MERGE_RESOLUTION|>--- conflicted
+++ resolved
@@ -1779,7 +1779,6 @@
         this.dynamicRegistrationPasswordGrantTypeEnabled = dynamicRegistrationPasswordGrantTypeEnabled;
     }
 
-<<<<<<< HEAD
     public int getBackchannelRequestsProcessorJobIntervalSec() {
         return backchannelRequestsProcessorJobIntervalSec;
     }
@@ -1810,13 +1809,13 @@
 
     public void setBackchannelRequestsProcessorJobChunkSize(int backchannelRequestsProcessorJobChunkSize) {
         this.backchannelRequestsProcessorJobChunkSize = backchannelRequestsProcessorJobChunkSize;
-=======
+    }
+
     public Boolean getClientRegDefaultToCodeFlowWithRefresh() {
         return clientRegDefaultToCodeFlowWithRefresh;
     }
 
     public void setClientRegDefaultToCodeFlowWithRefresh(Boolean clientRegDefaultToCodeFlowWithRefresh) {
         this.clientRegDefaultToCodeFlowWithRefresh = clientRegDefaultToCodeFlowWithRefresh;
->>>>>>> d640d162
     }
 }