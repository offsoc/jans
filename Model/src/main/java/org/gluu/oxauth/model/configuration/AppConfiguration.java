--- conflicted
+++ resolved
@@ -24,7 +24,7 @@
  * @author Javier Rojas Blum
  * @author Yuriy Zabrovarnyy
  * @author Yuriy Movchan
- * @version August 20, 2019
+ * @version November 20, 2019
  */
 @JsonIgnoreProperties(ignoreUnknown = true)
 public class AppConfiguration implements Configuration {
@@ -1484,7 +1484,14 @@
         this.errorHandlingMethod = errorHandlingMethod;
     }
 
-<<<<<<< HEAD
+    public Boolean getUseLocalCache() {
+        return useLocalCache;
+    }
+
+    public void setUseLocalCache(Boolean useLocalCache) {
+        this.useLocalCache = useLocalCache;
+    }
+
     public String getBackchannelClientId() {
         return backchannelClientId;
     }
@@ -1595,14 +1602,4 @@
     public void setCibaEndUserNotificationConfig(CIBAEndUserNotificationConfig cibaEndUserNotificationConfig) {
         this.cibaEndUserNotificationConfig = cibaEndUserNotificationConfig;
     }
-=======
-	public Boolean getUseLocalCache() {
-		return useLocalCache;
-	}
-
-	public void setUseLocalCache(Boolean useLocalCache) {
-		this.useLocalCache = useLocalCache;
-	}
-
->>>>>>> 2630a2e8
 }