/*
 * oxAuth is available under the MIT License (2008). See http://opensource.org/licenses/MIT for full text.
 *
 * Copyright (c) 2014, Gluu
 */

package org.xdi.oxauth.auth;

import org.apache.commons.lang.StringUtils;
import org.gluu.jsf2.service.FacesService;
import org.slf4j.Logger;
import org.xdi.model.AuthenticationScriptUsageType;
import org.xdi.model.custom.script.conf.CustomScriptConfiguration;
import org.xdi.model.security.Credentials;
import org.xdi.model.security.SimplePrincipal;
import org.xdi.oxauth.i18n.LanguageBean;
import org.xdi.oxauth.model.common.SessionId;
import org.xdi.oxauth.model.common.SessionIdState;
import org.xdi.oxauth.model.common.User;
import org.xdi.oxauth.model.config.Constants;
import org.xdi.oxauth.model.configuration.AppConfiguration;
import org.xdi.oxauth.model.jwt.JwtClaimName;
import org.xdi.oxauth.model.registration.Client;
import org.xdi.oxauth.security.Identity;
import org.xdi.oxauth.service.AuthenticationService;
import org.xdi.oxauth.service.ClientService;
import org.xdi.oxauth.service.SessionIdService;
import org.xdi.oxauth.service.external.ExternalAuthenticationService;
import org.xdi.util.StringHelper;

import javax.enterprise.context.RequestScoped;
import javax.faces.application.FacesMessage;
import javax.faces.application.FacesMessage.Severity;
import javax.faces.context.ExternalContext;
import javax.faces.context.FacesContext;
import javax.inject.Inject;
import javax.inject.Named;
import java.security.Principal;
import java.util.List;
import java.util.Map;

/**
 * Authenticator component
 *
 * @author Javier Rojas Blum
 * @author Yuriy Movchan
 * @version August 9, 2017
 */
@RequestScoped
@Named
public class Authenticator {

    @Inject
    private Logger log;

    @Inject
    private Identity identity;

    @Inject
    private Credentials credentials;

    @Inject
    private ClientService clientService;

    @Inject
    private SessionIdService sessionIdService;

    @Inject
    private AuthenticationService authenticationService;

    @Inject
    private ExternalAuthenticationService externalAuthenticationService;

    @Inject
    private AppConfiguration appConfiguration;

    @Inject
    private FacesContext facesContext;

    @Inject
    private ExternalContext externalContext;

    @Inject
    private FacesService facesService;

    @Inject
    private LanguageBean languageBean;

    private String authAcr;

    private Integer authStep;

    private boolean addedErrorMessage;

    /**
     * Tries to authenticate an user, returns <code>true</code> if the
     * authentication succeed
     *
     * @return Returns <code>true</code> if the authentication succeed
     */
    public boolean authenticate() {
        if (!authenticateImpl(true, false)) {
            return authenticationFailed();
        } else {
            return true;
        }
    }

    public String authenticateWithOutcome() {
        boolean result = authenticateImpl(true, false);
        if (result) {
            return Constants.RESULT_SUCCESS;
        } else {
            addMessage(FacesMessage.SEVERITY_ERROR, "login.failedToAuthenticate");
            return Constants.RESULT_FAILURE;
        }

    }

    public boolean authenticateWebService(boolean skipPassword) {
        return authenticateImpl(false, skipPassword);
    }

    public boolean authenticateWebService() {
        return authenticateImpl(false, false);
    }

    public boolean authenticateImpl(boolean interactive, boolean skipPassword) {
        boolean authenticated = false;
        try {
            log.trace("Authenticating ... (interactive: " + interactive + ", skipPassword: " + skipPassword
                    + ", credentials.username: " + credentials.getUsername() + ")");
            if (StringHelper.isNotEmpty(credentials.getUsername())
                    && (skipPassword || StringHelper.isNotEmpty(credentials.getPassword()))
                    && credentials.getUsername().startsWith("@!")) {
                authenticated = clientAuthentication(credentials, interactive, skipPassword);
            } else {
                if (interactive) {
                    authenticated = userAuthenticationInteractive();
                } else {
                    authenticated = userAuthenticationService();
                }
            }
        } catch (Exception ex) {
            log.error(ex.getMessage(), ex);
        }

        if (authenticated) {
            log.trace("Authentication successfully for '{}'", credentials.getUsername());
            return true;
        }

        log.info("Authentication failed for '{}'", credentials.getUsername());
        return false;
    }

    private boolean clientAuthentication(Credentials credentials, boolean interactive, boolean skipPassword) {
        boolean isServiceUsesExternalAuthenticator = !interactive
                && externalAuthenticationService.isEnabled(AuthenticationScriptUsageType.SERVICE);
        if (isServiceUsesExternalAuthenticator) {
            CustomScriptConfiguration customScriptConfiguration = externalAuthenticationService
                    .determineCustomScriptConfiguration(AuthenticationScriptUsageType.SERVICE, 1, this.authAcr);

            if (customScriptConfiguration == null) {
                log.error("Failed to get CustomScriptConfiguration. acr: '{}'", this.authAcr);
            } else {
                this.authAcr = customScriptConfiguration.getCustomScript().getName();

                boolean result = externalAuthenticationService.executeExternalAuthenticate(customScriptConfiguration,
                        null, 1);
                log.info("Authentication result for user '{}', result: '{}'", credentials.getUsername(), result);

                if (result) {
                    Client client = authenticationService.configureSessionClient();
                    showClientAuthenticationLog(client);
                    return true;
                }
            }
        }

        boolean loggedIn = skipPassword;
        if (!loggedIn) {
            loggedIn = clientService.authenticate(credentials.getUsername(), credentials.getPassword());
        }
        if (loggedIn) {
            Client client = authenticationService.configureSessionClient();
            showClientAuthenticationLog(client);
            return true;
        }

        return false;
    }

    private void showClientAuthenticationLog(Client client) {
        StringBuilder sb = new StringBuilder("Authentication success for Client");
        if (StringHelper.toBoolean(appConfiguration.getLogClientIdOnClientAuthentication(), false) ||
                StringHelper.toBoolean(appConfiguration.getLogClientNameOnClientAuthentication(), false)) {
            sb.append(":");
            if (appConfiguration.getLogClientIdOnClientAuthentication()) {
                sb.append(" ").append("'").append(client.getClientId()).append("'");
            }
            if (appConfiguration.getLogClientNameOnClientAuthentication()) {
                sb.append(" ").append("('").append(client.getClientName()).append("')");
            }
        }
        log.info(sb.toString());
    }

    private boolean userAuthenticationInteractive() {
        SessionId sessionId = sessionIdService.getSessionId();
        Map<String, String> sessionIdAttributes = sessionIdService.getSessionAttributes(sessionId);
        if (sessionIdAttributes == null) {
            log.error("Failed to get session attributes");
            authenticationFailedSessionInvalid();
            return false;
        }

        // Set current state into identity to allow use in login form and
        // authentication scripts
        identity.setSessionId(sessionId);

        initCustomAuthenticatorVariables(sessionIdAttributes);
        boolean useExternalAuthenticator = externalAuthenticationService
                .isEnabled(AuthenticationScriptUsageType.INTERACTIVE);
        if (useExternalAuthenticator && !StringHelper.isEmpty(this.authAcr)) {
            initCustomAuthenticatorVariables(sessionIdAttributes);
            if ((this.authStep == null) || StringHelper.isEmpty(this.authAcr)) {
                log.error("Failed to determine authentication mode");
                authenticationFailedSessionInvalid();
                return false;
            }

            CustomScriptConfiguration customScriptConfiguration = externalAuthenticationService
                    .getCustomScriptConfiguration(AuthenticationScriptUsageType.INTERACTIVE, this.authAcr);
            if (customScriptConfiguration == null) {
                log.error("Failed to get CustomScriptConfiguration for acr: '{}', auth_step: '{}'", this.authAcr,
                        this.authStep);
                return false;
            }

            // Check if all previous steps had passed
            boolean passedPreviousSteps = isPassedPreviousAuthSteps(sessionIdAttributes, this.authStep);
            if (!passedPreviousSteps) {
                log.error("There are authentication steps not marked as passed. acr: '{}', auth_step: '{}'",
                        this.authAcr, this.authStep);
                return false;
            }

            boolean result = externalAuthenticationService.executeExternalAuthenticate(customScriptConfiguration,
                    externalContext.getRequestParameterValuesMap(), this.authStep);
            log.debug("Authentication result for user '{}'. auth_step: '{}', result: '{}', credentials: '{}'",
                    credentials.getUsername(), this.authStep, result, System.identityHashCode(credentials));

            int overridenNextStep = -1;

            int apiVersion = externalAuthenticationService.executeExternalGetApiVersion(customScriptConfiguration);
            if (apiVersion > 1) {
                log.trace("According to API version script supports steps overriding");
                overridenNextStep = externalAuthenticationService.getNextStep(customScriptConfiguration,
                        externalContext.getRequestParameterValuesMap(), this.authStep);
                log.debug("Get next step from script: '{}'", apiVersion);
            }

            if (!result && (overridenNextStep == -1)) {
                return false;
            }

            boolean overrideCurrentStep = false;
            if (overridenNextStep > -1) {
                overrideCurrentStep = true;
                // Reload session id
                sessionId = sessionIdService.getSessionId();

                // Reset to specified step
                sessionIdService.resetToStep(sessionId, overridenNextStep);

                this.authStep = overridenNextStep;
                log.info("Authentication reset to step : '{}'", this.authStep);
            }

            // Update parameters map to allow access it from count
            // authentication steps method
            updateExtraParameters(customScriptConfiguration, this.authStep + 1, sessionIdAttributes);

            // Determine count authentication methods
            int countAuthenticationSteps = externalAuthenticationService
                    .executeExternalGetCountAuthenticationSteps(customScriptConfiguration);

            // Reload from LDAP to make sure that we are updating latest session
            // attributes
            sessionId = sessionIdService.getSessionId();
            sessionIdAttributes = sessionIdService.getSessionAttributes(sessionId);

            // Prepare for next step
            if ((this.authStep < countAuthenticationSteps) || overrideCurrentStep) {
                int nextStep;
                if (overrideCurrentStep) {
                    nextStep = overridenNextStep;
                } else {
                    nextStep = this.authStep + 1;
                }

                String redirectTo = externalAuthenticationService
                        .executeExternalGetPageForStep(customScriptConfiguration, nextStep);
                if (StringHelper.isEmpty(redirectTo)) {
                    redirectTo = "/login.xhtml";
                }

                // Store/Update extra parameters in session attributes map
                updateExtraParameters(customScriptConfiguration, nextStep, sessionIdAttributes);

                if (!overrideCurrentStep) {
                    // Update auth_step
                    sessionIdAttributes.put("auth_step", Integer.toString(nextStep));

                    // Mark step as passed
                    markAuthStepAsPassed(sessionIdAttributes, this.authStep);
                }

                if (sessionId != null) {
                    boolean updateResult = updateSession(sessionId, sessionIdAttributes);
                    if (!updateResult) {
                        return false;
                    }
                }

                log.trace("Redirect to page: '{}'", redirectTo);
                facesService.redirect(redirectTo);
                return true;
            }

            if (this.authStep == countAuthenticationSteps) {
                SessionId eventSessionId = authenticationService.configureSessionUser(sessionId,
                        sessionIdAttributes);

                authenticationService.quietLogin(credentials.getUsername());

                // Redirect to authorization workflow
                log.debug("Sending event to trigger user redirection: '{}'", credentials.getUsername());
                authenticationService.onSuccessfulLogin(eventSessionId);

                log.info("Authentication success for User: '{}'", credentials.getUsername());
                return true;
            }
        } else {
            if (StringHelper.isNotEmpty(credentials.getUsername())) {
                boolean authenticated = authenticationService.authenticate(credentials.getUsername(),
                        credentials.getPassword());
                if (authenticated) {
                    SessionId eventSessionId = authenticationService.configureSessionUser(sessionId,
                            sessionIdAttributes);

                    // Redirect to authorization workflow
                    log.debug("Sending event to trigger user redirection: '{}'", credentials.getUsername());
                    authenticationService.onSuccessfulLogin(eventSessionId);
                }

                log.info("Authentication success for User: '{}'", credentials.getUsername());
                return true;
            }
        }

        return false;
    }

    private boolean updateSession(SessionId sessionId, Map<String, String> sessionIdAttributes) {
        sessionId.setSessionAttributes(sessionIdAttributes);
        boolean updateResult = sessionIdService.updateSessionId(sessionId, true, true, true);
        if (!updateResult) {
            log.debug("Failed to update session entry: '{}'", sessionId.getId());
            return false;
        }

        return true;
    }

    private boolean userAuthenticationService() {
        if (externalAuthenticationService.isEnabled(AuthenticationScriptUsageType.SERVICE)) {
            CustomScriptConfiguration customScriptConfiguration = externalAuthenticationService
                    .determineCustomScriptConfiguration(AuthenticationScriptUsageType.SERVICE, 1, this.authAcr);

            if (customScriptConfiguration == null) {
                log.error("Failed to get CustomScriptConfiguration. auth_step: '{}', acr: '{}'", this.authStep,
                        this.authAcr);
            } else {
                this.authAcr = customScriptConfiguration.getName();

                boolean result = externalAuthenticationService.executeExternalAuthenticate(customScriptConfiguration,
                        null, 1);
                log.info("Authentication result for '{}'. auth_step: '{}', result: '{}'", credentials.getUsername(),
                        this.authStep, result);

                if (result) {
                    authenticationService.configureEventUser();

                    log.info("Authentication success for User: '{}'", credentials.getUsername());
                    return true;
                }
                log.info("Authentication failed for User: '{}'", credentials.getUsername());
            }
        }

        if (StringHelper.isNotEmpty(credentials.getUsername())) {
            boolean authenticated = authenticationService.authenticate(credentials.getUsername(),
                    credentials.getPassword());
            if (authenticated) {
                authenticationService.configureEventUser();

                log.info("Authentication success for User: '{}'", credentials.getUsername());
                return true;
            }
            log.info("Authentication failed for User: '{}'", credentials.getUsername());
        }

        return false;
    }

    private void updateExtraParameters(CustomScriptConfiguration customScriptConfiguration, final int step,
                                       Map<String, String> sessionIdAttributes) {
        List<String> extraParameters = externalAuthenticationService
                .executeExternalGetExtraParametersForStep(customScriptConfiguration, step);
        if (extraParameters != null) {
            for (String extraParameter : extraParameters) {
                if (authenticationService.isParameterExists(extraParameter)) {
                    String extraParameterValue = authenticationService.getParameterValue(extraParameter);
                    sessionIdAttributes.put(extraParameter, extraParameterValue);
                }
            }
        }
    }

    public String prepareAuthenticationForStep() {
        String result = prepareAuthenticationForStepImpl();

        if (Constants.RESULT_SUCCESS.equals(result)) {
        } else if (Constants.RESULT_FAILURE.equals(result)) {
            addMessage(FacesMessage.SEVERITY_ERROR, "login.failedToAuthenticate");
        } else if (Constants.RESULT_NO_PERMISSIONS.equals(result)) {
            addMessage(FacesMessage.SEVERITY_ERROR, "login.youDontHavePermission");
        } else if (Constants.RESULT_EXPIRED.equals(result)) {
            addMessage(FacesMessage.SEVERITY_ERROR, "login.errorSessionInvalidMessage");
        }

        return result;
    }

    private String prepareAuthenticationForStepImpl() {
        SessionId sessionId = sessionIdService.getSessionId();
        Map<String, String> sessionIdAttributes = sessionIdService.getSessionAttributes(sessionId);
        if (sessionIdAttributes == null) {
            log.error("Failed to get attributes from session");
            return Constants.RESULT_EXPIRED;
        }

        // Set current state into identity to allow use in login form and
        // authentication scripts
        identity.setSessionId(sessionId);

        if (!externalAuthenticationService.isEnabled(AuthenticationScriptUsageType.INTERACTIVE)) {
            return Constants.RESULT_SUCCESS;
        }

        initCustomAuthenticatorVariables(sessionIdAttributes);
        if (StringHelper.isEmpty(this.authAcr)) {
            return Constants.RESULT_SUCCESS;
        }

        if ((this.authStep == null) || (this.authStep < 1)) {
            return Constants.RESULT_NO_PERMISSIONS;
        }

        CustomScriptConfiguration customScriptConfiguration = externalAuthenticationService
                .getCustomScriptConfiguration(AuthenticationScriptUsageType.INTERACTIVE, this.authAcr);
        if (customScriptConfiguration == null) {
            log.error("Failed to get CustomScriptConfiguration. auth_step: '{}', acr: '{}'", this.authStep,
                    this.authAcr);
            return Constants.RESULT_FAILURE;
        }

        String currentauthAcr = customScriptConfiguration.getName();

        customScriptConfiguration = externalAuthenticationService.determineExternalAuthenticatorForWorkflow(
                AuthenticationScriptUsageType.INTERACTIVE, customScriptConfiguration);
        if (customScriptConfiguration == null) {
            return Constants.RESULT_FAILURE;
        } else {
            String determinedauthAcr = customScriptConfiguration.getName();
            if (!StringHelper.equalsIgnoreCase(currentauthAcr, determinedauthAcr)) {
                // Redirect user to alternative login workflow
                String redirectTo = externalAuthenticationService
                        .executeExternalGetPageForStep(customScriptConfiguration, this.authStep);

                if (StringHelper.isEmpty(redirectTo)) {
                    redirectTo = "/login.xhtml";
                }

                CustomScriptConfiguration determinedCustomScriptConfiguration = externalAuthenticationService
                        .getCustomScriptConfiguration(AuthenticationScriptUsageType.INTERACTIVE, determinedauthAcr);
                if (determinedCustomScriptConfiguration == null) {
                    log.error("Failed to get determined CustomScriptConfiguration. auth_step: '{}', acr: '{}'",
                            this.authStep, this.authAcr);
                    return Constants.RESULT_FAILURE;
                }

                log.debug("Redirect to page: '{}'. Force to use acr: '{}'", redirectTo, determinedauthAcr);

                determinedauthAcr = determinedCustomScriptConfiguration.getName();
                String determinedAuthLevel = Integer.toString(determinedCustomScriptConfiguration.getLevel());

                sessionIdAttributes.put("acr", determinedauthAcr);
                sessionIdAttributes.put("auth_level", determinedAuthLevel);
                sessionIdAttributes.put("auth_step", Integer.toString(1));

                if (sessionId != null) {
                    boolean updateResult = updateSession(sessionId, sessionIdAttributes);
                    if (!updateResult) {
                        return Constants.RESULT_EXPIRED;
                    }
                }

                facesService.redirect(redirectTo);

                return Constants.RESULT_SUCCESS;
            }
        }

        // Check if all previous steps had passed
        boolean passedPreviousSteps = isPassedPreviousAuthSteps(sessionIdAttributes, this.authStep);
        if (!passedPreviousSteps) {
            log.error("There are authentication steps not marked as passed. acr: '{}', auth_step: '{}'", this.authAcr,
                    this.authStep);
            return Constants.RESULT_FAILURE;
        }

        Boolean result = externalAuthenticationService.executeExternalPrepareForStep(customScriptConfiguration,
                externalContext.getRequestParameterValuesMap(), this.authStep);
        if ((result != null) && result) {
            // Store/Update extra parameters in session attributes map
            updateExtraParameters(customScriptConfiguration, this.authStep, sessionIdAttributes);

            if (sessionId != null) {
                boolean updateResult = updateSession(sessionId, sessionIdAttributes);
                if (!updateResult) {
                    return Constants.RESULT_FAILURE;
                }
            }

            return Constants.RESULT_SUCCESS;
        } else {
            return Constants.RESULT_FAILURE;
        }
    }

    public boolean authenticateBySessionId(String p_sessionId) {
        if (StringUtils.isNotBlank(p_sessionId) && appConfiguration.getSessionIdEnabled()) {
            try {
                SessionId sessionId = sessionIdService.getSessionId(p_sessionId);
                return authenticateBySessionId(sessionId);
            } catch (Exception e) {
                log.trace(e.getMessage(), e);
            }
        }

        return false;
    }

    public boolean authenticateBySessionId(SessionId sessionId) {
        if (sessionId == null) {
            return false;
        }
        String p_sessionId = sessionId.getId();

        log.trace("authenticateBySessionId, sessionId = '{}', session = '{}', state= '{}'", p_sessionId,
                sessionId, sessionId.getState());
        // IMPORTANT : authenticate by session id only if state of session is authenticated!
        if (SessionIdState.AUTHENTICATED == sessionId.getState()) {
            final User user = authenticationService.getUserOrRemoveSession(sessionId);
            if (user != null) {
                try {
<<<<<<< HEAD
                    authenticationService.configureEventUser(sessionId);
                    authenticationService.quietLogin(user.getUserId());

                    authenticationService.configureEventUser(sessionId);
=======
                    authenticationService.quietLogin(user.getUserId());

                    authenticationService.configureEventUser(sessionState);
>>>>>>> 54578c82
                } catch (Exception e) {
                    log.trace(e.getMessage(), e);
                }

                return true;
            }
        }

        return false;
    }

    private void initCustomAuthenticatorVariables(Map<String, String> sessionIdAttributes) {
        if (sessionIdAttributes == null) {
            log.error("Failed to restore attributes from session attributes");
            return;
        }

        this.authStep = StringHelper.toInteger(sessionIdAttributes.get("auth_step"), null);
        this.authAcr = sessionIdAttributes.get(JwtClaimName.AUTHENTICATION_CONTEXT_CLASS_REFERENCE);
    }

    private boolean authenticationFailed() {
        if (!this.addedErrorMessage) {
            addMessage(FacesMessage.SEVERITY_ERROR, "login.errorMessage");
        }
        return false;
    }

    private void authenticationFailedSessionInvalid() {
        this.addedErrorMessage = true;
        addMessage(FacesMessage.SEVERITY_ERROR, "login.errorSessionInvalidMessage");
        facesService.redirect("/error.xhtml");
    }

    private void markAuthStepAsPassed(Map<String, String> sessionIdAttributes, Integer authStep) {
        String key = String.format("auth_step_passed_%d", authStep);
        sessionIdAttributes.put(key, Boolean.TRUE.toString());
    }

    private boolean isAuthStepPassed(Map<String, String> sessionIdAttributes, Integer authStep) {
        String key = String.format("auth_step_passed_%d", authStep);
        if (sessionIdAttributes.containsKey(key) && Boolean.parseBoolean(sessionIdAttributes.get(key))) {
            return true;
        }

        return false;
    }

    private boolean isPassedPreviousAuthSteps(Map<String, String> sessionIdAttributes, Integer authStep) {
        for (int i = 1; i < authStep; i++) {
            boolean isAuthStepPassed = isAuthStepPassed(sessionIdAttributes, i);
            if (!isAuthStepPassed) {
                return false;
            }
        }

        return true;
    }

    public void configureSessionClient(Client client) {
        authenticationService.configureSessionClient(client);
    }

    public void addMessage(Severity severity, String summary) {
        String msg = languageBean.getMessage(summary);
        FacesMessage message = new FacesMessage(severity, msg, null);
        facesContext.addMessage(null, message);
    }

}<|MERGE_RESOLUTION|>--- conflicted
+++ resolved
@@ -577,16 +577,9 @@
             final User user = authenticationService.getUserOrRemoveSession(sessionId);
             if (user != null) {
                 try {
-<<<<<<< HEAD
+                    authenticationService.quietLogin(user.getUserId());
+
                     authenticationService.configureEventUser(sessionId);
-                    authenticationService.quietLogin(user.getUserId());
-
-                    authenticationService.configureEventUser(sessionId);
-=======
-                    authenticationService.quietLogin(user.getUserId());
-
-                    authenticationService.configureEventUser(sessionState);
->>>>>>> 54578c82
                 } catch (Exception e) {
                     log.trace(e.getMessage(), e);
                 }
