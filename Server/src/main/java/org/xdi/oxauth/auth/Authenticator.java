--- conflicted
+++ resolved
@@ -83,14 +83,10 @@
 	@Inject
 	private FacesService facesService;
 
-<<<<<<< HEAD
-	private String authAcr;
-=======
     @Inject
     private LanguageBean languageBean;
 
     private String authAcr;
->>>>>>> dbcd06c4
 
 	private Integer authStep;
 
@@ -110,16 +106,6 @@
 		}
 	}
 
-<<<<<<< HEAD
-	public String authenticateWithOutcome() {
-		boolean result = authenticateImpl(true, false);
-		if (result) {
-			return Constants.RESULT_SUCCESS;
-		} else {
-			addMessage(FacesMessage.SEVERITY_ERROR, "Failed to authenticate", null);
-			return Constants.RESULT_FAILURE;
-		}
-=======
     public String authenticateWithOutcome() {
         boolean result = authenticateImpl(true, false);
         if (result) {
@@ -128,7 +114,6 @@
             addMessage(FacesMessage.SEVERITY_ERROR, "login.failedToAuthenticate");
             return Constants.RESULT_FAILURE;
         }
->>>>>>> dbcd06c4
 
 	}
 
@@ -375,13 +360,8 @@
 			return false;
 		}
 
-<<<<<<< HEAD
-		return true;
-	}
-=======
         return true;
     }
->>>>>>> dbcd06c4
 
 	private boolean userAuthenticationService() {
 		if (externalAuthenticationService.isEnabled(AuthenticationScriptUsageType.SERVICE)) {
@@ -435,21 +415,20 @@
 					sessionIdAttributes.put(extraParameter, extraParameterValue);
 				}
 			}
-<<<<<<< HEAD
-		}
-	}
-
-	public String prepareAuthenticationForStep() {
-		String result = prepareAuthenticationForStepImpl();
-
-		if (Constants.RESULT_SUCCESS.equals(result)) {
-		} else if (Constants.RESULT_FAILURE.equals(result)) {
-			addMessage(FacesMessage.SEVERITY_ERROR, "Failed to authenticate", null);
-		} else if (Constants.RESULT_NO_PERMISSIONS.equals(result)) {
-			addMessage(FacesMessage.SEVERITY_ERROR, "You don't have permissions", null);
-		} else if (Constants.RESULT_EXPIRED.equals(result)) {
-			addMessage(FacesMessage.SEVERITY_ERROR, "Failed to authenticate. Authentication session has expired", null);
-		}
+		}
+	}
+
+    public String prepareAuthenticationForStep() {
+        String result = prepareAuthenticationForStepImpl();
+
+        if (Constants.RESULT_SUCCESS.equals(result)) {
+        } else if (Constants.RESULT_FAILURE.equals(result)) {
+            addMessage(FacesMessage.SEVERITY_ERROR, "login.failedToAuthenticate");
+        } else if (Constants.RESULT_NO_PERMISSIONS.equals(result)) {
+            addMessage(FacesMessage.SEVERITY_ERROR, "login.youDontHavePermission");
+        } else if (Constants.RESULT_EXPIRED.equals(result)) {
+            addMessage(FacesMessage.SEVERITY_ERROR, "login.errorSessionInvalidMessage");
+        }
 
 		return result;
 	}
@@ -577,8 +556,6 @@
 	public boolean authenticateBySessionState(SessionState sessionState) {
 		if (sessionState == null) {
 			return false;
-=======
->>>>>>> dbcd06c4
 		}
 		String p_sessionState = sessionState.getId();
 
@@ -602,170 +579,6 @@
 		return false;
 	}
 
-<<<<<<< HEAD
-=======
-    public String prepareAuthenticationForStep() {
-        String result = prepareAuthenticationForStepImpl();
-
-        if (Constants.RESULT_SUCCESS.equals(result)) {
-        } else if (Constants.RESULT_FAILURE.equals(result)) {
-            addMessage(FacesMessage.SEVERITY_ERROR, "login.failedToAuthenticate");
-        } else if (Constants.RESULT_NO_PERMISSIONS.equals(result)) {
-            addMessage(FacesMessage.SEVERITY_ERROR, "login.youDontHavePermission");
-        } else if (Constants.RESULT_EXPIRED.equals(result)) {
-            addMessage(FacesMessage.SEVERITY_ERROR, "login.errorSessionInvalidMessage");
-        }
-
-		return result;
-	}
-
-	private String prepareAuthenticationForStepImpl() {
-		SessionState sessionState = sessionStateService.getSessionState();
-		Map<String, String> sessionIdAttributes = sessionStateService.getSessionAttributes(sessionState);
-		if (sessionIdAttributes == null) {
-			log.error("Failed to get attributes from session");
-			return Constants.RESULT_EXPIRED;
-		}
-
-		// Set current state into identity to allow use in login form and
-		// authentication scripts
-		identity.setSessionState(sessionState);
-
-		if (!externalAuthenticationService.isEnabled(AuthenticationScriptUsageType.INTERACTIVE)) {
-			return Constants.RESULT_SUCCESS;
-		}
-
-		initCustomAuthenticatorVariables(sessionIdAttributes);
-		if (StringHelper.isEmpty(this.authAcr)) {
-			return Constants.RESULT_SUCCESS;
-		}
-
-		if ((this.authStep == null) || (this.authStep < 1)) {
-			return Constants.RESULT_NO_PERMISSIONS;
-		}
-
-		CustomScriptConfiguration customScriptConfiguration = externalAuthenticationService
-				.getCustomScriptConfiguration(AuthenticationScriptUsageType.INTERACTIVE, this.authAcr);
-		if (customScriptConfiguration == null) {
-			log.error("Failed to get CustomScriptConfiguration. auth_step: '{}', acr: '{}'", this.authStep,
-					this.authAcr);
-			return Constants.RESULT_FAILURE;
-		}
-
-		String currentauthAcr = customScriptConfiguration.getName();
-
-		customScriptConfiguration = externalAuthenticationService.determineExternalAuthenticatorForWorkflow(
-				AuthenticationScriptUsageType.INTERACTIVE, customScriptConfiguration);
-		if (customScriptConfiguration == null) {
-			return Constants.RESULT_FAILURE;
-		} else {
-			String determinedauthAcr = customScriptConfiguration.getName();
-			if (!StringHelper.equalsIgnoreCase(currentauthAcr, determinedauthAcr)) {
-				// Redirect user to alternative login workflow
-				String redirectTo = externalAuthenticationService
-						.executeExternalGetPageForStep(customScriptConfiguration, this.authStep);
-
-				if (StringHelper.isEmpty(redirectTo)) {
-					redirectTo = "/login.xhtml";
-				}
-
-				CustomScriptConfiguration determinedCustomScriptConfiguration = externalAuthenticationService
-						.getCustomScriptConfiguration(AuthenticationScriptUsageType.INTERACTIVE, determinedauthAcr);
-				if (determinedCustomScriptConfiguration == null) {
-					log.error("Failed to get determined CustomScriptConfiguration. auth_step: '{}', acr: '{}'",
-							this.authStep, this.authAcr);
-					return Constants.RESULT_FAILURE;
-				}
-
-				log.debug("Redirect to page: '{}'. Force to use acr: '{}'", redirectTo, determinedauthAcr);
-
-				determinedauthAcr = determinedCustomScriptConfiguration.getName();
-				String determinedAuthLevel = Integer.toString(determinedCustomScriptConfiguration.getLevel());
-
-				sessionIdAttributes.put("acr", determinedauthAcr);
-				sessionIdAttributes.put("auth_level", determinedAuthLevel);
-				sessionIdAttributes.put("auth_step", Integer.toString(1));
-
-				if (sessionState != null) {
-					boolean updateResult = updateSession(sessionState, sessionIdAttributes);
-					if (!updateResult) {
-						return Constants.RESULT_EXPIRED;
-					}
-				}
-
-				facesService.redirect(redirectTo);
-
-				return Constants.RESULT_SUCCESS;
-			}
-		}
-
-		// Check if all previous steps had passed
-		boolean passedPreviousSteps = isPassedPreviousAuthSteps(sessionIdAttributes, this.authStep);
-		if (!passedPreviousSteps) {
-			log.error("There are authentication steps not marked as passed. acr: '{}', auth_step: '{}'", this.authAcr,
-					this.authStep);
-			return Constants.RESULT_FAILURE;
-		}
-
-		Boolean result = externalAuthenticationService.executeExternalPrepareForStep(customScriptConfiguration,
-				externalContext.getRequestParameterValuesMap(), this.authStep);
-		if ((result != null) && result) {
-			// Store/Update extra parameters in session attributes map
-			updateExtraParameters(customScriptConfiguration, this.authStep, sessionIdAttributes);
-
-			if (sessionState != null) {
-				boolean updateResult = updateSession(sessionState, sessionIdAttributes);
-				if (!updateResult) {
-					return Constants.RESULT_FAILURE;
-				}
-			}
-
-			return Constants.RESULT_SUCCESS;
-		} else {
-			return Constants.RESULT_FAILURE;
-		}
-	}
-
-	public boolean authenticateBySessionState(String p_sessionState) {
-		if (StringUtils.isNotBlank(p_sessionState) && appConfiguration.getSessionIdEnabled()) {
-			try {
-				SessionState sessionState = sessionStateService.getSessionState(p_sessionState);
-				return authenticateBySessionState(sessionState);
-			} catch (Exception e) {
-				log.trace(e.getMessage(), e);
-			}
-		}
-
-		return false;
-	}
-
-	public boolean authenticateBySessionState(SessionState sessionState) {
-		if (sessionState == null) {
-			return false;
-		}
-		String p_sessionState = sessionState.getId();
-
-		log.trace("authenticateBySessionState, sessionState = '{}', session = '{}', state= '{}'", p_sessionState,
-				sessionState, sessionState.getState());
-		// IMPORTANT : authenticate by session state only if state of session is
-		// authenticated!
-		if (SessionIdState.AUTHENTICATED == sessionState.getState()) {
-			final User user = authenticationService.getUserOrRemoveSession(sessionState);
-			if (user != null) {
-				try {
-					authenticationService.configureEventUser(sessionState);
-				} catch (Exception e) {
-					log.trace(e.getMessage(), e);
-				}
-
-				return true;
-			}
-		}
-
-		return false;
-	}
-
->>>>>>> dbcd06c4
 	private void initCustomAuthenticatorVariables(Map<String, String> sessionIdAttributes) {
 		if (sessionIdAttributes == null) {
 			log.error("Failed to restore attributes from session attributes");
@@ -776,22 +589,6 @@
 		this.authAcr = sessionIdAttributes.get(JwtClaimName.AUTHENTICATION_CONTEXT_CLASS_REFERENCE);
 	}
 
-<<<<<<< HEAD
-	private boolean authenticationFailed() {
-		if (!this.addedErrorMessage) {
-			facesContext.addMessage(null,
-					new FacesMessage(FacesMessage.SEVERITY_ERROR, "login.errorMessage", "login.errorMessage"));
-		}
-		return false;
-	}
-
-	private void authenticationFailedSessionInvalid() {
-		this.addedErrorMessage = true;
-		facesContext.addMessage(null, new FacesMessage(FacesMessage.SEVERITY_ERROR, "login.errorSessionInvalidMessage",
-				"login.errorSessionInvalidMessage"));
-		facesService.redirect("/error.xhtml");
-	}
-=======
     private boolean authenticationFailed() {
         if (!this.addedErrorMessage) {
             addMessage(FacesMessage.SEVERITY_ERROR, "login.errorMessage");
@@ -804,7 +601,6 @@
         addMessage(FacesMessage.SEVERITY_ERROR, "login.errorSessionInvalidMessage");
         facesService.redirect("/error.xhtml");
     }
->>>>>>> dbcd06c4
 
 	private void markAuthStepAsPassed(Map<String, String> sessionIdAttributes, Integer authStep) {
 		String key = String.format("auth_step_passed_%d", authStep);
@@ -830,13 +626,6 @@
 
 		return true;
 	}
-<<<<<<< HEAD
-
-	public void configureSessionClient(Client client) {
-		authenticationService.configureSessionClient(client);
-	}
-=======
->>>>>>> dbcd06c4
 
 	public void configureSessionClient(Client client) {
 		authenticationService.configureSessionClient(client);
