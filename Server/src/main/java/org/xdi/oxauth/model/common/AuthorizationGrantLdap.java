--- conflicted
+++ resolved
@@ -131,17 +131,14 @@
 
     @Override
     public IdToken createIdToken(String nonce, AuthorizationCode authorizationCode, AccessToken accessToken,
-<<<<<<< HEAD
-                                 Map<String, String> claims, String authMode)
-=======
-                                 String authLevel, String authMode)
->>>>>>> d3950a25
+                                 String authMode)
             throws SignatureException, StringEncrypter.EncryptionException, InvalidJwtException, InvalidJweException {
         try {
             final IdToken idToken = AuthorizationGrantInMemory.createIdToken(this, nonce, authorizationCode,
                     accessToken, getScopes());
             if (idToken.getExpiresIn() > 0) {
                 final TokenLdap tokenLdap = asToken(idToken);
+                tokenLdap.setAuthLevel(authLevel);
                 tokenLdap.setAuthMode(authMode);
                 persist(tokenLdap);
             }
