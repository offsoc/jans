--- conflicted
+++ resolved
@@ -124,12 +124,7 @@
                 response.setPermissions(permissions);
 
                 if (badResponse.getPermissions() != null) {
-<<<<<<< HEAD
-                    for (UmaPermission badPermission : badResponse.getPermissions()) {
-
-=======
                     for (BadUmaPermission badPermission : badResponse.getPermissions()) {
->>>>>>> ec447016
                         CorrectUmaPermission p = new CorrectUmaPermission();
                         p.setExpiresAt(dateToSeconds(badPermission.getExpiresAt()));
                         p.setResourceId(badPermission.getResourceId());
