--- conflicted
+++ resolved
@@ -313,16 +313,12 @@
         <dependency>
             <groupId>org.xdi</groupId>
             <artifactId>oxd-client</artifactId>
-<<<<<<< HEAD
-            <exclusions>
-                <exclusion>
-                    <groupId>org.slf4j</groupId>
-                    <artifactId>slf4j-log4j12</artifactId>
-                </exclusion>
-            </exclusions>
-            <scope>test</scope>
-=======
->>>>>>> da99b084
+            <exclusions>
+                <exclusion>
+                    <groupId>org.slf4j</groupId>
+                    <artifactId>slf4j-log4j12</artifactId>
+                </exclusion>
+            </exclusions>
         </dependency>
         <dependency>
             <groupId>org.xdi</groupId>
