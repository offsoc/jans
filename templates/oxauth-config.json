--- conflicted
+++ resolved
@@ -246,7 +246,6 @@
     "imgLocation":"",
     "metricReporterInterval":300,
     "metricReporterKeepDataDays":15,
-    "metricReporterEnabled":true,
     "pairwiseIdType":"algorithmic",
     "pairwiseCalculationKey":"%(pairwiseCalculationKey)s",
     "pairwiseCalculationSalt": "%(pairwiseCalculationSalt)s",
@@ -310,7 +309,7 @@
     },
    "loggingLevel": "INFO",
    "errorHandlingMethod":"internal",
-<<<<<<< HEAD
+   "useLocalCache":true,
     "backchannelTokenDeliveryModesSupported": ["poll", "ping", "push"],
     "backchannelAuthenticationRequestSigningAlgValuesSupported": [
         "RS512",
@@ -339,7 +338,4 @@
         "notificationKey": "AAAAgqi6AWE:APA91bGNk9V_DA-DVoSmDJ0q2fQ4xHsEVSpU8ahcAfF67qH5g2AvJK_T7mWKhnX_DuDxJaMmq3CTanZ7RI8A3c27Hkc_0Ww5eus1cPO7Acs4vgTkUq5r7ZNSFveEVCFvtQgsttUpGaIf",
         "publicVapidKey": "BOH-FKi3U-7cr5Wv3WeS8RJXXaGpf1R7tlgKSOvYCbFrJRaJER4kI_0xCNG22erHLAmiC78PAW53neERb3eiIO0"
     }
-=======
-   "useLocalCache":true
->>>>>>> c83cc65d
 }