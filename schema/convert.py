--- conflicted
+++ resolved
@@ -68,16 +68,5 @@
 
 if argsp.dump:
     conversions.sort()
-<<<<<<< HEAD
     dump_dict = OrderedDict(conversions)
     print(json.dumps(dump_dict, indent=2))
-=======
-    print('{')
-    idx = 0
-    for cur, new in conversions: 
-        if idx > 0:
-            print(',')
-        print('"' + cur + '"', ':', '"' + new + '"', end = "")
-        idx = idx + 1
-    print('\n}')
->>>>>>> d66580c6
