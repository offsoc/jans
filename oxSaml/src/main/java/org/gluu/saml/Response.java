<<<<<<< HEAD
/*
 * oxCore is available under the MIT License (2008). See http://opensource.org/licenses/MIT for full text.
 *
 * Copyright (c) 2014, Gluu
 */

package org.gluu.saml;

import java.io.ByteArrayInputStream;
import java.io.IOException;
import java.io.OutputStream;
import java.io.OutputStreamWriter;
import java.lang.reflect.Method;
import java.security.cert.CertificateException;
import java.security.cert.X509Certificate;
import java.util.ArrayList;
import java.util.HashMap;
import java.util.List;
import java.util.Map;

import javax.xml.crypto.dsig.XMLSignature;
import javax.xml.crypto.dsig.XMLSignatureFactory;
import javax.xml.crypto.dsig.dom.DOMValidateContext;
import javax.xml.parsers.DocumentBuilder;
import javax.xml.parsers.DocumentBuilderFactory;
import javax.xml.parsers.ParserConfigurationException;
import javax.xml.transform.OutputKeys;
import javax.xml.transform.Transformer;
import javax.xml.transform.TransformerException;
import javax.xml.transform.TransformerFactory;
import javax.xml.transform.dom.DOMSource;
import javax.xml.transform.stream.StreamResult;
import javax.xml.xpath.XPath;
import javax.xml.xpath.XPathConstants;
import javax.xml.xpath.XPathExpression;
import javax.xml.xpath.XPathExpressionException;
import javax.xml.xpath.XPathFactory;

import org.apache.commons.codec.binary.Base64;
import org.w3c.dom.Document;
import org.w3c.dom.Element;
import org.w3c.dom.Node;
import org.w3c.dom.NodeList;
import org.xdi.xml.SimpleNamespaceContext;
import org.xml.sax.SAXException;

/**
 * Loads and validates SAML response
 *
 * @author Yuriy Movchan Date: 24/04/2014
 */
public class Response {
    private final static SimpleNamespaceContext NAMESPACES;
    
    public final static String SAML_RESPONSE_STATUS_SUCCESS = "urn:oasis:names:tc:SAML:2.0:status:Success";
    public final static String SAML_RESPONSE_STATUS_RESPONDER = "urn:oasis:names:tc:SAML:2.0:status:Responder";
    public final static String SAML_RESPONSE_STATUS_AUTHNFAILED = "urn:oasis:names:tc:SAML:2.0:status:AuthnFailed";
    
    static {
        HashMap<String, String> preferences = new HashMap<String, String>() {
            {
                put("samlp", "urn:oasis:names:tc:SAML:2.0:protocol");
                put("saml", "urn:oasis:names:tc:SAML:2.0:assertion");
            }
        };
        NAMESPACES = new SimpleNamespaceContext(preferences);
    }

    private Document xmlDoc;
    private SamlConfiguration samlSettings;

    public Response(SamlConfiguration samlSettings) throws CertificateException {
        this.samlSettings = samlSettings;
    }

    public void loadXml(String xml) throws ParserConfigurationException, SAXException, IOException {
        DocumentBuilderFactory fty = DocumentBuilderFactory.newInstance();

        fty.setNamespaceAware(true);

        // Fix XXE vulnerability
        fty.setXIncludeAware(false);
        fty.setExpandEntityReferences(false);
        fty.setFeature("http://xml.org/sax/features/external-parameter-entities", false);
        fty.setFeature("http://xml.org/sax/features/external-general-entities", false);
        fty.setFeature("http://apache.org/xml/features/nonvalidating/load-external-dtd", false);

        DocumentBuilder builder = fty.newDocumentBuilder();
        ByteArrayInputStream bais = new ByteArrayInputStream(xml.getBytes());
        xmlDoc = builder.parse(bais);
    }

    public void loadXmlFromBase64(String response) throws ParserConfigurationException, SAXException, IOException {
        Base64 base64 = new Base64();
        byte[] decodedResponse = base64.decode(response);
        String decodedS = new String(decodedResponse);
        loadXml(decodedS);
    }

    public boolean isValid() throws Exception {
        NodeList nodes = xmlDoc.getElementsByTagNameNS(XMLSignature.XMLNS, "Signature");

        if (nodes == null || nodes.getLength() == 0) {
            throw new Exception("Can't find signature in document.");
        }

        if (setIdAttributeExists()) {
            tagIdAttributes(xmlDoc);
        }

        X509Certificate cert = samlSettings.getCertificate();
        DOMValidateContext ctx = new DOMValidateContext(cert.getPublicKey(), nodes.item(0));
        XMLSignatureFactory sigF = XMLSignatureFactory.getInstance("DOM");
        XMLSignature xmlSignature = sigF.unmarshalXMLSignature(ctx);

        return xmlSignature.validate(ctx);
    }

    public boolean isAuthnFailed() throws Exception {
            XPath xPath = XPathFactory.newInstance().newXPath();

            xPath.setNamespaceContext(NAMESPACES);
            XPathExpression query = xPath.compile("/samlp:Response/samlp:Status/samlp:StatusCode");
            NodeList nodes = (NodeList) query.evaluate(xmlDoc, XPathConstants.NODESET);
            for (int i = 0; i < nodes.getLength(); i++) {
                    Node node = nodes.item(i);

                    if (node.getAttributes().getNamedItem("Value") == null)
                        continue;

                    String statusCode = node.getAttributes().getNamedItem("Value").getNodeValue();
                    if (SAML_RESPONSE_STATUS_SUCCESS.equalsIgnoreCase(statusCode))
                        return false;
                    else if (SAML_RESPONSE_STATUS_AUTHNFAILED.equalsIgnoreCase(statusCode))
                        return true;
                    else if (SAML_RESPONSE_STATUS_RESPONDER.equalsIgnoreCase(statusCode))
                        ;// nothing?
            }
        
            return false;
        }
    
    private void tagIdAttributes(Document xmlDoc) {
        NodeList nodeList = xmlDoc.getElementsByTagName("*");
        for (int i = 0; i < nodeList.getLength(); i++) {
            Node node = nodeList.item(i);
            if (node.getNodeType() == Node.ELEMENT_NODE) {
                if (node.getAttributes().getNamedItem("ID") != null) {
                    ((Element) node).setIdAttribute("ID", true);
                }
            }
        }
    }

    private boolean setIdAttributeExists() {
        for (Method method : Element.class.getDeclaredMethods()) {
            if (method.getName().equals("setIdAttribute")) {
                return true;
            }
        }
        return false;
    }

    public String getNameId() throws XPathExpressionException {
        XPath xPath = XPathFactory.newInstance().newXPath();

        xPath.setNamespaceContext(NAMESPACES);
        XPathExpression query = xPath.compile("/samlp:Response/saml:Assertion/saml:Subject/saml:NameID");
        return query.evaluate(xmlDoc);
    }

    public Map<String, List<String>> getAttributes() throws XPathExpressionException {
        Map<String, List<String>> result = new HashMap<String, List<String>>();
        XPath xPath = XPathFactory.newInstance().newXPath();

        xPath.setNamespaceContext(NAMESPACES);
        XPathExpression query = xPath.compile("/samlp:Response/saml:Assertion/saml:AttributeStatement/saml:Attribute");
        NodeList nodes = (NodeList) query.evaluate(xmlDoc, XPathConstants.NODESET);
        for (int i = 0; i < nodes.getLength(); i++) {
            Node node = nodes.item(i);

            Node nameNode = node.getAttributes().getNamedItem("Name");
            if (nameNode == null) {
                continue;
            }

            String attributeName = nameNode.getNodeValue();
            List<String> attributeValues = new ArrayList<String>();

            NodeList nameChildNodes = node.getChildNodes();
            for (int j = 0; j < nameChildNodes.getLength(); j++) {
                Node nameChildNode = nameChildNodes.item(j);

                if (nameChildNode.getNamespaceURI().equalsIgnoreCase("urn:oasis:names:tc:SAML:2.0:assertion")
                        && nameChildNode.getLocalName().equals("AttributeValue")) {
                    NodeList valueChildNodes = nameChildNode.getChildNodes();
                    for (int k = 0; k < valueChildNodes.getLength(); k++) {
                        Node valueChildNode = valueChildNodes.item(k);
                        attributeValues.add(valueChildNode.getNodeValue());
                    }
                }
            }

            result.put(attributeName, attributeValues);
        }

        return result;
    }

    public void printDocument(OutputStream out) throws IOException, TransformerException {
        TransformerFactory tf = TransformerFactory.newInstance();
        Transformer transformer = tf.newTransformer();
        transformer.setOutputProperty(OutputKeys.OMIT_XML_DECLARATION, "no");
        transformer.setOutputProperty(OutputKeys.METHOD, "xml");
        transformer.setOutputProperty(OutputKeys.INDENT, "yes");
        transformer.setOutputProperty(OutputKeys.ENCODING, "UTF-8");
        transformer.setOutputProperty("{http://xml.apache.org/xslt}indent-amount", "4");

        transformer.transform(new DOMSource(xmlDoc), new StreamResult(new OutputStreamWriter(out, "UTF-8")));
    }
}
=======
/*
 * oxCore is available under the MIT License (2008). See http://opensource.org/licenses/MIT for full text.
 *
 * Copyright (c) 2014, Gluu
 */

package org.gluu.saml;

import java.io.ByteArrayInputStream;
import java.io.IOException;
import java.io.OutputStream;
import java.io.OutputStreamWriter;
import java.lang.reflect.Method;
import java.security.cert.CertificateException;
import java.security.cert.X509Certificate;
import java.util.ArrayList;
import java.util.HashMap;
import java.util.List;
import java.util.Map;

import javax.xml.crypto.dsig.XMLSignature;
import javax.xml.crypto.dsig.XMLSignatureFactory;
import javax.xml.crypto.dsig.dom.DOMValidateContext;
import javax.xml.parsers.DocumentBuilder;
import javax.xml.parsers.DocumentBuilderFactory;
import javax.xml.parsers.ParserConfigurationException;
import javax.xml.transform.OutputKeys;
import javax.xml.transform.Transformer;
import javax.xml.transform.TransformerException;
import javax.xml.transform.TransformerFactory;
import javax.xml.transform.dom.DOMSource;
import javax.xml.transform.stream.StreamResult;
import javax.xml.xpath.XPath;
import javax.xml.xpath.XPathConstants;
import javax.xml.xpath.XPathExpression;
import javax.xml.xpath.XPathExpressionException;
import javax.xml.xpath.XPathFactory;

import org.apache.commons.codec.binary.Base64;
import org.w3c.dom.Document;
import org.w3c.dom.Element;
import org.w3c.dom.Node;
import org.w3c.dom.NodeList;
import org.xdi.xml.SimpleNamespaceContext;
import org.xml.sax.SAXException;

/**
 * Loads and validates SAML response
 *
 * @author Yuriy Movchan Date: 24/04/2014
 */
public class Response {
	private final static SimpleNamespaceContext NAMESPACES;

	static {
		HashMap<String, String> preferences = new HashMap<String, String>() {
			{
				put("samlp", "urn:oasis:names:tc:SAML:2.0:protocol");
				put("saml", "urn:oasis:names:tc:SAML:2.0:assertion");
			}
		};
		NAMESPACES = new SimpleNamespaceContext(preferences);
	}

	private Document xmlDoc;
	private SamlConfiguration samlSettings;

	public Response(SamlConfiguration samlSettings) throws CertificateException {
		this.samlSettings = samlSettings;
	}

	public void loadXml(String xml) throws ParserConfigurationException, SAXException, IOException {
		DocumentBuilderFactory fty = DocumentBuilderFactory.newInstance();

		fty.setNamespaceAware(true);

		// Fix XXE vulnerability
		fty.setXIncludeAware(false);
		fty.setExpandEntityReferences(false);
		fty.setFeature("http://xml.org/sax/features/external-parameter-entities", false);
		fty.setFeature("http://xml.org/sax/features/external-general-entities", false);
		fty.setFeature("http://apache.org/xml/features/nonvalidating/load-external-dtd", false);

		DocumentBuilder builder = fty.newDocumentBuilder();
		ByteArrayInputStream bais = new ByteArrayInputStream(xml.getBytes());
		xmlDoc = builder.parse(bais);
	}

	public void loadXmlFromBase64(String response) throws ParserConfigurationException, SAXException, IOException {
		Base64 base64 = new Base64();
		byte[] decodedResponse = base64.decode(response);
		String decodedS = new String(decodedResponse);
		loadXml(decodedS);
	}

	public boolean isValid() throws Exception {
		NodeList nodes = xmlDoc.getElementsByTagNameNS(XMLSignature.XMLNS, "Signature");

		if (nodes == null || nodes.getLength() == 0) {
			throw new Exception("Can't find signature in document.");
		}

		if (setIdAttributeExists()) {
			tagIdAttributes(xmlDoc);
		}

		X509Certificate cert = samlSettings.getCertificate();
		DOMValidateContext ctx = new DOMValidateContext(cert.getPublicKey(), nodes.item(0));
		XMLSignatureFactory sigF = XMLSignatureFactory.getInstance("DOM");
		XMLSignature xmlSignature = sigF.unmarshalXMLSignature(ctx);

		return xmlSignature.validate(ctx);
	}

	private void tagIdAttributes(Document xmlDoc) {
		NodeList nodeList = xmlDoc.getElementsByTagName("*");
		for (int i = 0; i < nodeList.getLength(); i++) {
			Node node = nodeList.item(i);
			if (node.getNodeType() == Node.ELEMENT_NODE) {
				if (node.getAttributes().getNamedItem("ID") != null) {
					((Element) node).setIdAttribute("ID", true);
				}
			}
		}
	}

	private boolean setIdAttributeExists() {
		for (Method method : Element.class.getDeclaredMethods()) {
			if (method.getName().equals("setIdAttribute")) {
				return true;
			}
		}
		return false;
	}

	public String getNameId() throws XPathExpressionException {
		XPath xPath = XPathFactory.newInstance().newXPath();

		xPath.setNamespaceContext(NAMESPACES);
		XPathExpression query = xPath.compile("/samlp:Response/saml:Assertion/saml:Subject/saml:NameID");
		return query.evaluate(xmlDoc);
	}

	public Map<String, List<String>> getAttributes() throws XPathExpressionException {
		Map<String, List<String>> result = new HashMap<String, List<String>>();
		XPath xPath = XPathFactory.newInstance().newXPath();

		xPath.setNamespaceContext(NAMESPACES);
		XPathExpression query = xPath.compile("/samlp:Response/saml:Assertion/saml:AttributeStatement/saml:Attribute");
		NodeList nodes = (NodeList) query.evaluate(xmlDoc, XPathConstants.NODESET);
		for (int i = 0; i < nodes.getLength(); i++) {
			Node node = nodes.item(i);

			Node nameNode = node.getAttributes().getNamedItem("Name");
			if (nameNode == null) {
				continue;
			}

			String attributeName = nameNode.getNodeValue();
			List<String> attributeValues = new ArrayList<String>();

			NodeList nameChildNodes = node.getChildNodes();
			for (int j = 0; j < nameChildNodes.getLength(); j++) {
				Node nameChildNode = nameChildNodes.item(j);

				if ("urn:oasis:names:tc:SAML:2.0:assertion".equalsIgnoreCase(nameChildNode.getNamespaceURI())
						&& "AttributeValue".equals(nameChildNode.getLocalName())) {
					NodeList valueChildNodes = nameChildNode.getChildNodes();
					for (int k = 0; k < valueChildNodes.getLength(); k++) {
						Node valueChildNode = valueChildNodes.item(k);
						attributeValues.add(valueChildNode.getNodeValue());
					}
				}
			}

			result.put(attributeName, attributeValues);
		}

		return result;
	}

	public void printDocument(OutputStream out) throws IOException, TransformerException {
		TransformerFactory tf = TransformerFactory.newInstance();
		Transformer transformer = tf.newTransformer();
		transformer.setOutputProperty(OutputKeys.OMIT_XML_DECLARATION, "no");
		transformer.setOutputProperty(OutputKeys.METHOD, "xml");
		transformer.setOutputProperty(OutputKeys.INDENT, "yes");
		transformer.setOutputProperty(OutputKeys.ENCODING, "UTF-8");
		transformer.setOutputProperty("{http://xml.apache.org/xslt}indent-amount", "4");

		transformer.transform(new DOMSource(xmlDoc), new StreamResult(new OutputStreamWriter(out, "UTF-8")));
	}
}
>>>>>>> 59ed6c95
<|MERGE_RESOLUTION|>--- conflicted
+++ resolved
@@ -1,4 +1,3 @@
-<<<<<<< HEAD
 /*
  * oxCore is available under the MIT License (2008). See http://opensource.org/licenses/MIT for full text.
  *
@@ -192,8 +191,8 @@
             for (int j = 0; j < nameChildNodes.getLength(); j++) {
                 Node nameChildNode = nameChildNodes.item(j);
 
-                if (nameChildNode.getNamespaceURI().equalsIgnoreCase("urn:oasis:names:tc:SAML:2.0:assertion")
-                        && nameChildNode.getLocalName().equals("AttributeValue")) {
+        if ("urn:oasis:names:tc:SAML:2.0:assertion".equalsIgnoreCase(nameChildNode.getNamespaceURI())
+                && "AttributeValue".equals(nameChildNode.getLocalName())) {
                     NodeList valueChildNodes = nameChildNode.getChildNodes();
                     for (int k = 0; k < valueChildNodes.getLength(); k++) {
                         Node valueChildNode = valueChildNodes.item(k);
@@ -219,199 +218,4 @@
 
         transformer.transform(new DOMSource(xmlDoc), new StreamResult(new OutputStreamWriter(out, "UTF-8")));
     }
-}
-=======
-/*
- * oxCore is available under the MIT License (2008). See http://opensource.org/licenses/MIT for full text.
- *
- * Copyright (c) 2014, Gluu
- */
-
-package org.gluu.saml;
-
-import java.io.ByteArrayInputStream;
-import java.io.IOException;
-import java.io.OutputStream;
-import java.io.OutputStreamWriter;
-import java.lang.reflect.Method;
-import java.security.cert.CertificateException;
-import java.security.cert.X509Certificate;
-import java.util.ArrayList;
-import java.util.HashMap;
-import java.util.List;
-import java.util.Map;
-
-import javax.xml.crypto.dsig.XMLSignature;
-import javax.xml.crypto.dsig.XMLSignatureFactory;
-import javax.xml.crypto.dsig.dom.DOMValidateContext;
-import javax.xml.parsers.DocumentBuilder;
-import javax.xml.parsers.DocumentBuilderFactory;
-import javax.xml.parsers.ParserConfigurationException;
-import javax.xml.transform.OutputKeys;
-import javax.xml.transform.Transformer;
-import javax.xml.transform.TransformerException;
-import javax.xml.transform.TransformerFactory;
-import javax.xml.transform.dom.DOMSource;
-import javax.xml.transform.stream.StreamResult;
-import javax.xml.xpath.XPath;
-import javax.xml.xpath.XPathConstants;
-import javax.xml.xpath.XPathExpression;
-import javax.xml.xpath.XPathExpressionException;
-import javax.xml.xpath.XPathFactory;
-
-import org.apache.commons.codec.binary.Base64;
-import org.w3c.dom.Document;
-import org.w3c.dom.Element;
-import org.w3c.dom.Node;
-import org.w3c.dom.NodeList;
-import org.xdi.xml.SimpleNamespaceContext;
-import org.xml.sax.SAXException;
-
-/**
- * Loads and validates SAML response
- *
- * @author Yuriy Movchan Date: 24/04/2014
- */
-public class Response {
-	private final static SimpleNamespaceContext NAMESPACES;
-
-	static {
-		HashMap<String, String> preferences = new HashMap<String, String>() {
-			{
-				put("samlp", "urn:oasis:names:tc:SAML:2.0:protocol");
-				put("saml", "urn:oasis:names:tc:SAML:2.0:assertion");
-			}
-		};
-		NAMESPACES = new SimpleNamespaceContext(preferences);
-	}
-
-	private Document xmlDoc;
-	private SamlConfiguration samlSettings;
-
-	public Response(SamlConfiguration samlSettings) throws CertificateException {
-		this.samlSettings = samlSettings;
-	}
-
-	public void loadXml(String xml) throws ParserConfigurationException, SAXException, IOException {
-		DocumentBuilderFactory fty = DocumentBuilderFactory.newInstance();
-
-		fty.setNamespaceAware(true);
-
-		// Fix XXE vulnerability
-		fty.setXIncludeAware(false);
-		fty.setExpandEntityReferences(false);
-		fty.setFeature("http://xml.org/sax/features/external-parameter-entities", false);
-		fty.setFeature("http://xml.org/sax/features/external-general-entities", false);
-		fty.setFeature("http://apache.org/xml/features/nonvalidating/load-external-dtd", false);
-
-		DocumentBuilder builder = fty.newDocumentBuilder();
-		ByteArrayInputStream bais = new ByteArrayInputStream(xml.getBytes());
-		xmlDoc = builder.parse(bais);
-	}
-
-	public void loadXmlFromBase64(String response) throws ParserConfigurationException, SAXException, IOException {
-		Base64 base64 = new Base64();
-		byte[] decodedResponse = base64.decode(response);
-		String decodedS = new String(decodedResponse);
-		loadXml(decodedS);
-	}
-
-	public boolean isValid() throws Exception {
-		NodeList nodes = xmlDoc.getElementsByTagNameNS(XMLSignature.XMLNS, "Signature");
-
-		if (nodes == null || nodes.getLength() == 0) {
-			throw new Exception("Can't find signature in document.");
-		}
-
-		if (setIdAttributeExists()) {
-			tagIdAttributes(xmlDoc);
-		}
-
-		X509Certificate cert = samlSettings.getCertificate();
-		DOMValidateContext ctx = new DOMValidateContext(cert.getPublicKey(), nodes.item(0));
-		XMLSignatureFactory sigF = XMLSignatureFactory.getInstance("DOM");
-		XMLSignature xmlSignature = sigF.unmarshalXMLSignature(ctx);
-
-		return xmlSignature.validate(ctx);
-	}
-
-	private void tagIdAttributes(Document xmlDoc) {
-		NodeList nodeList = xmlDoc.getElementsByTagName("*");
-		for (int i = 0; i < nodeList.getLength(); i++) {
-			Node node = nodeList.item(i);
-			if (node.getNodeType() == Node.ELEMENT_NODE) {
-				if (node.getAttributes().getNamedItem("ID") != null) {
-					((Element) node).setIdAttribute("ID", true);
-				}
-			}
-		}
-	}
-
-	private boolean setIdAttributeExists() {
-		for (Method method : Element.class.getDeclaredMethods()) {
-			if (method.getName().equals("setIdAttribute")) {
-				return true;
-			}
-		}
-		return false;
-	}
-
-	public String getNameId() throws XPathExpressionException {
-		XPath xPath = XPathFactory.newInstance().newXPath();
-
-		xPath.setNamespaceContext(NAMESPACES);
-		XPathExpression query = xPath.compile("/samlp:Response/saml:Assertion/saml:Subject/saml:NameID");
-		return query.evaluate(xmlDoc);
-	}
-
-	public Map<String, List<String>> getAttributes() throws XPathExpressionException {
-		Map<String, List<String>> result = new HashMap<String, List<String>>();
-		XPath xPath = XPathFactory.newInstance().newXPath();
-
-		xPath.setNamespaceContext(NAMESPACES);
-		XPathExpression query = xPath.compile("/samlp:Response/saml:Assertion/saml:AttributeStatement/saml:Attribute");
-		NodeList nodes = (NodeList) query.evaluate(xmlDoc, XPathConstants.NODESET);
-		for (int i = 0; i < nodes.getLength(); i++) {
-			Node node = nodes.item(i);
-
-			Node nameNode = node.getAttributes().getNamedItem("Name");
-			if (nameNode == null) {
-				continue;
-			}
-
-			String attributeName = nameNode.getNodeValue();
-			List<String> attributeValues = new ArrayList<String>();
-
-			NodeList nameChildNodes = node.getChildNodes();
-			for (int j = 0; j < nameChildNodes.getLength(); j++) {
-				Node nameChildNode = nameChildNodes.item(j);
-
-				if ("urn:oasis:names:tc:SAML:2.0:assertion".equalsIgnoreCase(nameChildNode.getNamespaceURI())
-						&& "AttributeValue".equals(nameChildNode.getLocalName())) {
-					NodeList valueChildNodes = nameChildNode.getChildNodes();
-					for (int k = 0; k < valueChildNodes.getLength(); k++) {
-						Node valueChildNode = valueChildNodes.item(k);
-						attributeValues.add(valueChildNode.getNodeValue());
-					}
-				}
-			}
-
-			result.put(attributeName, attributeValues);
-		}
-
-		return result;
-	}
-
-	public void printDocument(OutputStream out) throws IOException, TransformerException {
-		TransformerFactory tf = TransformerFactory.newInstance();
-		Transformer transformer = tf.newTransformer();
-		transformer.setOutputProperty(OutputKeys.OMIT_XML_DECLARATION, "no");
-		transformer.setOutputProperty(OutputKeys.METHOD, "xml");
-		transformer.setOutputProperty(OutputKeys.INDENT, "yes");
-		transformer.setOutputProperty(OutputKeys.ENCODING, "UTF-8");
-		transformer.setOutputProperty("{http://xml.apache.org/xslt}indent-amount", "4");
-
-		transformer.transform(new DOMSource(xmlDoc), new StreamResult(new OutputStreamWriter(out, "UTF-8")));
-	}
-}
->>>>>>> 59ed6c95
+}